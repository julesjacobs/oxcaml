--- conflicted
+++ resolved
@@ -113,12 +113,8 @@
         let (rec_flag, list) = sub.type_declarations sub (rec_flag, list) in
         Tstr_type (rec_flag, list)
     | Tstr_typext te -> Tstr_typext (sub.type_extension sub te)
-<<<<<<< HEAD
-    | Tstr_exception ext -> Tstr_exception (sub.extension_constructor sub ext)
     | Tstr_effect ext -> Tstr_effect (sub.extension_constructor sub ext)
-=======
     | Tstr_exception ext -> Tstr_exception (sub.type_exception sub ext)
->>>>>>> e37b5c07
     | Tstr_module mb -> Tstr_module (sub.module_binding sub mb)
     | Tstr_recmodule list ->
         Tstr_recmodule (List.map (sub.module_binding sub) list)
@@ -387,14 +383,10 @@
         Tsig_type (rec_flag, list)
     | Tsig_typext te ->
         Tsig_typext (sub.type_extension sub te)
-    | Tsig_exception ext ->
-<<<<<<< HEAD
-        Tsig_exception (sub.extension_constructor sub ext)
     | Tsig_effect ext ->
         Tsig_effect (sub.extension_constructor sub ext)
-=======
+    | Tsig_exception ext ->
         Tsig_exception (sub.type_exception sub ext)
->>>>>>> e37b5c07
     | Tsig_module x ->
         Tsig_module (sub.module_declaration sub x)
     | Tsig_recmodule list ->
