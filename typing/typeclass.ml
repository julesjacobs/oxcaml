--- conflicted
+++ resolved
@@ -1,14 +1,4 @@
 (**************************************************************************)
-<<<<<<< HEAD
-(*                                                                     *)
-(*                                OCaml                                *)
-(*                                                                     *)
-(*         Jerome Vouillon, projet Cristal, INRIA Rocquencourt         *)
-(*                                                                     *)
-(*  Copyright 1996 Institut National de Recherche en Informatique et   *)
-(*     en Automatique.                                                    *)
-(*                                                                     *)
-=======
 (*                                                                        *)
 (*                                 OCaml                                  *)
 (*                                                                        *)
@@ -17,7 +7,6 @@
 (*   Copyright 1996 Institut National de Recherche en Informatique et     *)
 (*     en Automatique.                                                    *)
 (*                                                                        *)
->>>>>>> 0c0884bd
 (*   All rights reserved.  This file is distributed under the terms of    *)
 (*   the GNU Lesser General Public License version 2.1, with the          *)
 (*   special exception on linking described in the file LICENSE.          *)
@@ -1004,11 +993,7 @@
       let partial =
         let dummy = type_exp val_env (Ast_helper.Exp.unreachable ()) in
         Typecore.check_partial val_env pat.pat_type pat.pat_loc
-<<<<<<< HEAD
-          [{c_lhs=pat; c_cont=None; c_guard=None; c_rhs = dummy}]
-=======
-          [{c_lhs = pat; c_guard = None; c_rhs = dummy}]
->>>>>>> 0c0884bd
+          [{c_lhs = pat; c_cont = None; c_guard = None; c_rhs = dummy}]
       in
       Ctype.raise_nongen_level ();
       let cl = class_expr cl_num val_env' met_env scl' in
