;**************************************************************************
;*                                                                        *
;*                                 OCaml                                  *
;*                                                                        *
;*                     Thomas Refis, Jane Street Europe                   *
;*                                                                        *
;*   Copyright 2018 Jane Street Group LLC                                 *
;*                                                                        *
;*   All rights reserved.  This file is distributed under the terms of    *
;*   the GNU Lesser General Public License version 2.1, with the          *
;*   special exception on linking described in the file LICENSE.          *
;*                                                                        *
;**************************************************************************

(copy_files# byte/*.ml)

(library
 (name ocamltoplevel)
 (wrapped false)
<<<<<<< HEAD
 (modes byte)
 (flags (:standard -principal))
 (libraries ocamlcommon ocamlbytecomp)
 (modules genprintval toploop trace topdirs topmain))
=======
 (flags (:standard -principal -nostdlib))
 (libraries stdlib ocamlcommon ocamlbytecomp)
 (modules :standard \ topstart expunge))
>>>>>>> 679b5001

(executable
 (name topstart)
 (modes byte)
 (flags (:standard -principal -linkall))
 (libraries ocamlbytecomp ocamlcommon ocamltoplevel)
 (modules topstart))

(executable
 (name expunge)
 (modes byte)
 (flags (:standard -principal))
 (libraries ocamlbytecomp ocamlcommon)
 (modules expunge))

(rule
 (targets byte)
 ; This should be generated from the stdlib modules files
 (action (run %{ocaml_where}/../../bin/ocamlrun %{exe:expunge.bc} %{dep:topstart.bc} %{targets}
                    stdlib__Arg
                    stdlib__Array
                    stdlib__ArrayLabels
                    stdlib__Bigarray
                    stdlib__Bool
                    stdlib__Buffer
                    stdlib__Bytes
                    stdlib__BytesLabels
                    stdlib__Callback
                    camlinternalFormat
                    camlinternalFormatBasics
                    camlinternalLazy
                    camlinternalMod
                    camlinternalComprehension
                    camlinternalOO
                    camlinternalAtomic
                    stdlib__Char
                    stdlib__Complex
                    stdlib__Digest
                    stdlib__Either
                    stdlib__Ephemeron
                    stdlib__Filename
                    stdlib__Float
                    stdlib__Format
                    stdlib__Fun
                    stdlib__Gc
                    stdlib__Genlex
                    stdlib__Hashtbl
                    stdlib__Int
                    stdlib__Int32
                    stdlib__Int64
                    stdlib__Lazy
                    stdlib__Lexing
                    stdlib__List
                    stdlib__ListLabels
                    stdlib__Map
                    stdlib__Marshal
                    stdlib__MoreLabels
                    stdlib__Nativeint
                    stdlib__Obj
                    stdlib__Oo
                    stdlib__Option
                    stdlib__Parsing
                    stdlib__Pervasives
                    stdlib__Printexc
                    stdlib__Printf
                    stdlib__Queue
                    stdlib__Random
                    stdlib__Result
                    stdlib__Scanf
                    stdlib__Seq
                    stdlib__Set
                    stdlib__Stack
                    stdlib__StdLabels
                    stdlib
                    stdlib__Stream
                    stdlib__String
                    stdlib__StringLabels
                    stdlib__Sys
                    stdlib__Uchar
                    stdlib__Unit
                    stdlib__Weak
                    ; the rest
<<<<<<< HEAD
                    outcometree topdirs toploop
 )))

(install
  (files
    (byte as ocaml)
  )
  (section bin)
  (package ocaml))

(install
  (files
    (expunge.bc as expunge)
    (.expunge.eobjs/byte/expunge.cmi as compiler-libs/expunge.cmi)
    (.expunge.eobjs/byte/expunge.cmt as compiler-libs/expunge.cmt)
    (ocamltoplevel.cma as compiler-libs/ocamltoplevel.cma)
    (genprintval.mli as compiler-libs/genprintval.mli)
    (trace.mli as compiler-libs/trace.mli)
    (topdirs.mli as compiler-libs/topdirs.mli)
    (toploop.mli as compiler-libs/toploop.mli)
    (topmain.mli as compiler-libs/topmain.mli)
    (.ocamltoplevel.objs/byte/genprintval.cmi as compiler-libs/genprintval.cmi)
    (.ocamltoplevel.objs/byte/genprintval.cmt as compiler-libs/genprintval.cmt)
    (.ocamltoplevel.objs/byte/genprintval.cmti as compiler-libs/genprintval.cmti)
    (.ocamltoplevel.objs/byte/trace.cmi as compiler-libs/trace.cmi)
    (.ocamltoplevel.objs/byte/trace.cmt as compiler-libs/trace.cmt)
    (.ocamltoplevel.objs/byte/trace.cmti as compiler-libs/trace.cmti)
    (.ocamltoplevel.objs/byte/topdirs.cmi as compiler-libs/topdirs.cmi)
    (.ocamltoplevel.objs/byte/topdirs.cmt as compiler-libs/topdirs.cmt)
    (.ocamltoplevel.objs/byte/topdirs.cmti as compiler-libs/topdirs.cmti)
    (.ocamltoplevel.objs/byte/toploop.cmi as compiler-libs/toploop.cmi)
    (.ocamltoplevel.objs/byte/toploop.cmt as compiler-libs/toploop.cmt)
    (.ocamltoplevel.objs/byte/toploop.cmti as compiler-libs/toploop.cmti)
    (.ocamltoplevel.objs/byte/topmain.cmi as compiler-libs/topmain.cmi)
    (.ocamltoplevel.objs/byte/topmain.cmt as compiler-libs/topmain.cmt)
    (.ocamltoplevel.objs/byte/topmain.cmti as compiler-libs/topmain.cmti)
    (.topstart.eobjs/byte/topstart.cmi as compiler-libs/topstart.cmi)
    (.topstart.eobjs/byte/topstart.cmo as compiler-libs/topstart.cmo)
    (.topstart.eobjs/byte/topstart.cmt as compiler-libs/topstart.cmt)
  )
  (section lib)
  (package ocaml))
=======
                    outcometree topdirs topeval toploop topmain topcommon
 )))
>>>>>>> 679b5001
<|MERGE_RESOLUTION|>--- conflicted
+++ resolved
@@ -11,148 +11,138 @@
 ;*   special exception on linking described in the file LICENSE.          *
 ;*                                                                        *
 ;**************************************************************************
-
-(copy_files# byte/*.ml)
-
-(library
- (name ocamltoplevel)
- (wrapped false)
-<<<<<<< HEAD
- (modes byte)
- (flags (:standard -principal))
- (libraries ocamlcommon ocamlbytecomp)
- (modules genprintval toploop trace topdirs topmain))
-=======
- (flags (:standard -principal -nostdlib))
- (libraries stdlib ocamlcommon ocamlbytecomp)
- (modules :standard \ topstart expunge))
->>>>>>> 679b5001
-
-(executable
- (name topstart)
- (modes byte)
- (flags (:standard -principal -linkall))
- (libraries ocamlbytecomp ocamlcommon ocamltoplevel)
- (modules topstart))
-
-(executable
- (name expunge)
- (modes byte)
- (flags (:standard -principal))
- (libraries ocamlbytecomp ocamlcommon)
- (modules expunge))
-
-(rule
- (targets byte)
- ; This should be generated from the stdlib modules files
- (action (run %{ocaml_where}/../../bin/ocamlrun %{exe:expunge.bc} %{dep:topstart.bc} %{targets}
-                    stdlib__Arg
-                    stdlib__Array
-                    stdlib__ArrayLabels
-                    stdlib__Bigarray
-                    stdlib__Bool
-                    stdlib__Buffer
-                    stdlib__Bytes
-                    stdlib__BytesLabels
-                    stdlib__Callback
-                    camlinternalFormat
-                    camlinternalFormatBasics
-                    camlinternalLazy
-                    camlinternalMod
-                    camlinternalComprehension
-                    camlinternalOO
-                    camlinternalAtomic
-                    stdlib__Char
-                    stdlib__Complex
-                    stdlib__Digest
-                    stdlib__Either
-                    stdlib__Ephemeron
-                    stdlib__Filename
-                    stdlib__Float
-                    stdlib__Format
-                    stdlib__Fun
-                    stdlib__Gc
-                    stdlib__Genlex
-                    stdlib__Hashtbl
-                    stdlib__Int
-                    stdlib__Int32
-                    stdlib__Int64
-                    stdlib__Lazy
-                    stdlib__Lexing
-                    stdlib__List
-                    stdlib__ListLabels
-                    stdlib__Map
-                    stdlib__Marshal
-                    stdlib__MoreLabels
-                    stdlib__Nativeint
-                    stdlib__Obj
-                    stdlib__Oo
-                    stdlib__Option
-                    stdlib__Parsing
-                    stdlib__Pervasives
-                    stdlib__Printexc
-                    stdlib__Printf
-                    stdlib__Queue
-                    stdlib__Random
-                    stdlib__Result
-                    stdlib__Scanf
-                    stdlib__Seq
-                    stdlib__Set
-                    stdlib__Stack
-                    stdlib__StdLabels
-                    stdlib
-                    stdlib__Stream
-                    stdlib__String
-                    stdlib__StringLabels
-                    stdlib__Sys
-                    stdlib__Uchar
-                    stdlib__Unit
-                    stdlib__Weak
-                    ; the rest
-<<<<<<< HEAD
-                    outcometree topdirs toploop
- )))
-
-(install
-  (files
-    (byte as ocaml)
-  )
-  (section bin)
-  (package ocaml))
-
-(install
-  (files
-    (expunge.bc as expunge)
-    (.expunge.eobjs/byte/expunge.cmi as compiler-libs/expunge.cmi)
-    (.expunge.eobjs/byte/expunge.cmt as compiler-libs/expunge.cmt)
-    (ocamltoplevel.cma as compiler-libs/ocamltoplevel.cma)
-    (genprintval.mli as compiler-libs/genprintval.mli)
-    (trace.mli as compiler-libs/trace.mli)
-    (topdirs.mli as compiler-libs/topdirs.mli)
-    (toploop.mli as compiler-libs/toploop.mli)
-    (topmain.mli as compiler-libs/topmain.mli)
-    (.ocamltoplevel.objs/byte/genprintval.cmi as compiler-libs/genprintval.cmi)
-    (.ocamltoplevel.objs/byte/genprintval.cmt as compiler-libs/genprintval.cmt)
-    (.ocamltoplevel.objs/byte/genprintval.cmti as compiler-libs/genprintval.cmti)
-    (.ocamltoplevel.objs/byte/trace.cmi as compiler-libs/trace.cmi)
-    (.ocamltoplevel.objs/byte/trace.cmt as compiler-libs/trace.cmt)
-    (.ocamltoplevel.objs/byte/trace.cmti as compiler-libs/trace.cmti)
-    (.ocamltoplevel.objs/byte/topdirs.cmi as compiler-libs/topdirs.cmi)
-    (.ocamltoplevel.objs/byte/topdirs.cmt as compiler-libs/topdirs.cmt)
-    (.ocamltoplevel.objs/byte/topdirs.cmti as compiler-libs/topdirs.cmti)
-    (.ocamltoplevel.objs/byte/toploop.cmi as compiler-libs/toploop.cmi)
-    (.ocamltoplevel.objs/byte/toploop.cmt as compiler-libs/toploop.cmt)
-    (.ocamltoplevel.objs/byte/toploop.cmti as compiler-libs/toploop.cmti)
-    (.ocamltoplevel.objs/byte/topmain.cmi as compiler-libs/topmain.cmi)
-    (.ocamltoplevel.objs/byte/topmain.cmt as compiler-libs/topmain.cmt)
-    (.ocamltoplevel.objs/byte/topmain.cmti as compiler-libs/topmain.cmti)
-    (.topstart.eobjs/byte/topstart.cmi as compiler-libs/topstart.cmi)
-    (.topstart.eobjs/byte/topstart.cmo as compiler-libs/topstart.cmo)
-    (.topstart.eobjs/byte/topstart.cmt as compiler-libs/topstart.cmt)
-  )
-  (section lib)
-  (package ocaml))
-=======
-                    outcometree topdirs topeval toploop topmain topcommon
- )))
->>>>>>> 679b5001
+;; 
+;; (copy_files# byte/*.ml)
+;; 
+;; (library
+;;  (name ocamltoplevel)
+;;  (wrapped false)
+;;  (modes byte)
+;;  (flags (:standard -principal))
+;;  (libraries ocamlcommon ocamlbytecomp)
+;;  (modules genprintval toploop trace topdirs topmain))
+;; 
+;; (executable
+;;  (name topstart)
+;;  (modes byte)
+;;  (flags (:standard -principal -linkall))
+;;  (libraries ocamlbytecomp ocamlcommon ocamltoplevel)
+;;  (modules topstart))
+;; 
+;; (executable
+;;  (name expunge)
+;;  (modes byte)
+;;  (flags (:standard -principal))
+;;  (libraries ocamlbytecomp ocamlcommon)
+;;  (modules expunge))
+;; 
+;; (rule
+;;  (targets byte)
+;;  ; This should be generated from the stdlib modules files
+;;  (action (run %{ocaml_where}/../../bin/ocamlrun %{exe:expunge.bc} %{dep:topstart.bc} %{targets}
+;;                     stdlib__Arg
+;;                     stdlib__Array
+;;                     stdlib__ArrayLabels
+;;                     stdlib__Bigarray
+;;                     stdlib__Bool
+;;                     stdlib__Buffer
+;;                     stdlib__Bytes
+;;                     stdlib__BytesLabels
+;;                     stdlib__Callback
+;;                     camlinternalFormat
+;;                     camlinternalFormatBasics
+;;                     camlinternalLazy
+;;                     camlinternalMod
+;;                     camlinternalComprehension
+;;                     camlinternalOO
+;;                     camlinternalAtomic
+;;                     stdlib__Char
+;;                     stdlib__Complex
+;;                     stdlib__Digest
+;;                     stdlib__Either
+;;                     stdlib__Ephemeron
+;;                     stdlib__Filename
+;;                     stdlib__Float
+;;                     stdlib__Format
+;;                     stdlib__Fun
+;;                     stdlib__Gc
+;;                     stdlib__Genlex
+;;                     stdlib__Hashtbl
+;;                     stdlib__Int
+;;                     stdlib__Int32
+;;                     stdlib__Int64
+;;                     stdlib__Lazy
+;;                     stdlib__Lexing
+;;                     stdlib__List
+;;                     stdlib__ListLabels
+;;                     stdlib__Map
+;;                     stdlib__Marshal
+;;                     stdlib__MoreLabels
+;;                     stdlib__Nativeint
+;;                     stdlib__Obj
+;;                     stdlib__Oo
+;;                     stdlib__Option
+;;                     stdlib__Parsing
+;;                     stdlib__Pervasives
+;;                     stdlib__Printexc
+;;                     stdlib__Printf
+;;                     stdlib__Queue
+;;                     stdlib__Random
+;;                     stdlib__Result
+;;                     stdlib__Scanf
+;;                     stdlib__Seq
+;;                     stdlib__Set
+;;                     stdlib__Stack
+;;                     stdlib__StdLabels
+;;                     stdlib
+;;                     stdlib__Stream
+;;                     stdlib__String
+;;                     stdlib__StringLabels
+;;                     stdlib__Sys
+;;                     stdlib__Uchar
+;;                     stdlib__Unit
+;;                     stdlib__Weak
+;;                     ; the rest
+;;                     outcometree topdirs topeval toploop topmain topcommon
+;;  )))
+;; 
+;; (install
+;;   (files
+;;     (byte as ocaml)
+;;   )
+;;   (section bin)
+;;   (package ocaml))
+;; 
+;; (install
+;;   (files
+;;     (expunge.bc as expunge)
+;;     (.expunge.eobjs/byte/expunge.cmi as compiler-libs/expunge.cmi)
+;;     (.expunge.eobjs/byte/expunge.cmt as compiler-libs/expunge.cmt)
+;;     (ocamltoplevel.cma as compiler-libs/ocamltoplevel.cma)
+;;     (genprintval.mli as compiler-libs/genprintval.mli)
+;;     (trace.mli as compiler-libs/trace.mli)
+;;     (topdirs.mli as compiler-libs/topdirs.mli)
+;;     (toploop.mli as compiler-libs/toploop.mli)
+;;     (topmain.mli as compiler-libs/topmain.mli)
+;;     (.ocamltoplevel.objs/byte/genprintval.cmi as compiler-libs/genprintval.cmi)
+;;     (.ocamltoplevel.objs/byte/genprintval.cmt as compiler-libs/genprintval.cmt)
+;;     (.ocamltoplevel.objs/byte/genprintval.cmti as compiler-libs/genprintval.cmti)
+;;     (.ocamltoplevel.objs/byte/trace.cmi as compiler-libs/trace.cmi)
+;;     (.ocamltoplevel.objs/byte/trace.cmt as compiler-libs/trace.cmt)
+;;     (.ocamltoplevel.objs/byte/trace.cmti as compiler-libs/trace.cmti)
+;;     (.ocamltoplevel.objs/byte/topdirs.cmi as compiler-libs/topdirs.cmi)
+;;     (.ocamltoplevel.objs/byte/topdirs.cmt as compiler-libs/topdirs.cmt)
+;;     (.ocamltoplevel.objs/byte/topdirs.cmti as compiler-libs/topdirs.cmti)
+;;     (.ocamltoplevel.objs/byte/toploop.cmi as compiler-libs/toploop.cmi)
+;;     (.ocamltoplevel.objs/byte/toploop.cmt as compiler-libs/toploop.cmt)
+;;     (.ocamltoplevel.objs/byte/toploop.cmti as compiler-libs/toploop.cmti)
+;;     (.ocamltoplevel.objs/byte/topmain.cmi as compiler-libs/topmain.cmi)
+;;     (.ocamltoplevel.objs/byte/topmain.cmt as compiler-libs/topmain.cmt)
+;;     (.ocamltoplevel.objs/byte/topmain.cmti as compiler-libs/topmain.cmti)
+;;     (.topstart.eobjs/byte/topstart.cmi as compiler-libs/topstart.cmi)
+;;     (.topstart.eobjs/byte/topstart.cmo as compiler-libs/topstart.cmo)
+;;     (.topstart.eobjs/byte/topstart.cmt as compiler-libs/topstart.cmt)
+;;   )
+;;   (section lib)
+;;   (package ocaml))
+;; 