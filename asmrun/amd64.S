/***********************************************************************/
/*                                                                     */
/*                                OCaml                                */
/*                                                                     */
/*            Xavier Leroy, projet Cristal, INRIA Rocquencourt         */
/*                                                                     */
/*  Copyright 2003 Institut National de Recherche en Informatique et   */
/*  en Automatique.  All rights reserved.  This file is distributed    */
/*  under the terms of the GNU Library General Public License, with    */
/*  the special exception on linking described in file ../LICENSE.     */
/*                                                                     */
/***********************************************************************/

/* Asm part of the runtime system, AMD64 processor */
/* Must be preprocessed by cpp */

/* PIC mode support based on contribution by Paul Stravers (see PR#4795) */

#include "../config/m.h"

#if defined(SYS_macosx)

#define LBL(x) L##x
#define G(r) _##r
#define GREL(r) _##r@GOTPCREL
#define GCALL(r) _##r
#define FUNCTION_ALIGN 2
#define EIGHT_ALIGN 3
#define SIXTEEN_ALIGN 4
#define FUNCTION(name) \
        .globl name; \
        .align FUNCTION_ALIGN; \
        name:

#elif defined(SYS_mingw64) || defined(SYS_cygwin)

#define LBL(x) .L##x
#define G(r) r
#undef  GREL
#define GCALL(r) r
#define FUNCTION_ALIGN 4
#define EIGHT_ALIGN 8
#define SIXTEEN_ALIGN 16
#define FUNCTION(name) \
        .globl name; \
        .align FUNCTION_ALIGN; \
        name:

#else

#define LBL(x) .L##x
#define G(r) r
#define GREL(r) r@GOTPCREL
#define GCALL(r) r@PLT
#define FUNCTION_ALIGN 4
#define EIGHT_ALIGN 8
#define SIXTEEN_ALIGN 16
#define FUNCTION(name) \
        .globl name; \
        .type name,@function; \
        .align FUNCTION_ALIGN; \
        name:

#endif

#ifdef ASM_CFI_SUPPORTED
#define CFI_STARTPROC .cfi_startproc
#define CFI_ENDPROC .cfi_endproc
#define CFI_ADJUST(n) .cfi_adjust_cfa_offset n
#else
#define CFI_STARTPROC
#define CFI_ENDPROC
#define CFI_ADJUST(n)
#endif

#ifdef WITH_FRAME_POINTERS

#define ENTER_FUNCTION \
        pushq   %rbp; CFI_ADJUST(8); \
        movq    %rsp, %rbp
#define LEAVE_FUNCTION \
        popq    %rbp; CFI_ADJUST(-8);

#else

#define ENTER_FUNCTION \
        subq    $8, %rsp; CFI_ADJUST (8);
#define LEAVE_FUNCTION \
        addq    $8, %rsp; CFI_ADJUST (-8);

#endif

/******************************************************************************/
/* Access to the current domain state block. */
/******************************************************************************/

#define CAML_CONFIG_H_NO_TYPEDEFS
#include "../byterun/config.h"

#define GET_DOMAIN_STATE(reg) \
	movq	%r15, reg ; \
	andq    $(0xffffffffffffffff << Minor_heap_align_bits), reg

/* CR mshinwell: We should optimize the case where there are multiple
   loads/stores in one go to the domain state block. */

#define DOMAIN_STATE(field_num, c_type, name)            \
  .macro load_caml_##name dest_reg:req ;                 \
	GET_DOMAIN_STATE(\dest_reg) ;                    \
	movq    (8 * field_num)(\dest_reg), \dest_reg ;  \
  .endm ; \
  .macro store_caml_##name src_reg:req ;           \
	GET_DOMAIN_STATE(%r11) ;                   \
	movq    \src_reg, (8 * field_num)(%r11) ;  \
  .endm ; \
  .macro test_caml_##name value:req ;            \
	GET_DOMAIN_STATE(%r11) ;                 \
	testq   \value, (8 * field_num)(%r11) ;  \
  .endm ; \
  .macro cmp_caml_##name reg:req ;               \
	GET_DOMAIN_STATE(%rax) ;                 \
	cmpq	(8 * field_num)(%rax), \reg ;    \
  .endm ; \
  .macro push_caml_##name ;                      \
	load_caml_##name %r11 ;                  \
        pushq   %r11 ;                           \
  .endm ; \
  .macro pop_caml_##name ;                       \
        popq    %r13 ;                           \
        store_caml_##name %r13 ;                 \
  .endm
#include "../byterun/domain_state.tbl"
#undef DOMAIN_STATE

/* Load from the current domain state block.  Clobbers only the destination. */
#define LOAD_TL_VAR(var,dstreg) \
        load_##var dstreg

/* Store to the current domain state block.  Clobbers %r11. */
#define STORE_TL_VAR(srcreg, var) \
        store_##var srcreg

/* Test against a value in the current domain block.  Clobbers %r11. */
#define TEST_TL_VAR(value, var) \
        test_##var value

/* Compare against a value in the current domain block.  Clobbers %rax. */
#define CMP_TL_VAR(var, reg) \
        cmp_##var reg

/* Push a value from the current domain block onto the stack.  Clobbers %r11. */
#define PUSH_TL_VAR(var) \
        push_##var

/* Pop a value from the current domain block onto the stack.
   Clobbers %r11 and %r13. */
#define POP_TL_VAR(var) \
        pop_##var

/* Load address of global [label] in register [dst]. */
#if defined(__PIC__) && !defined(SYS_mingw64) && !defined(SYS_cygwin)
#define LEA_VAR(label,dst) \
        movq    GREL(label)(%rip), dst
#else
#define LEA_VAR(label,dst) \
        leaq    G(label)(%rip), dst
#endif


/******************************************************************************/
/* Stack switching operations */
/******************************************************************************/

#if defined(__PIC__) && !defined(SYS_mingw64) && !defined(SYS_cygwin)

/* Position-independent operations on global variables. */

/* Load address of global [label] in register [dst]. */
#define LEA_VAR(label,dst) \
        movq    GREL(label)(%rip), dst

/* Switch from OCaml to C stack. Clobbers REG & %r14. */
#define SWITCH_OCAML_TO_C_NO_CTXT(REG) \
    /* Save OCaml SP in the stack slot */ \
        LOAD_TL_VAR(caml_stack_high, %r14); \
        subq    %r14, %rsp; \
        sarq    $3, %rsp; \
        LOAD_TL_VAR(caml_current_stack, REG); \
        movq    %rsp, (REG); \
    /* Switch to system stack */ \
        LOAD_TL_VAR(caml_system_sp, %rsp)

/* Switch from OCaml to C stack. Also builds a context at
 * the bottom of the OCaml stack. Clobbers REG & %r14. */
#define SWITCH_OCAML_TO_C(REG) \
    /* Build caml_context at the bottom of the stack */ \
        pushq   $0 ; CFI_ADJUST(8); \
        pushq   %r14; CFI_ADJUST(8); \
        SWITCH_OCAML_TO_C_NO_CTXT(REG)

/* Switch from C to OCaml stack.  Clobbers REG. */
#define SWITCH_C_TO_OCAML_NO_CTXT(REG) \
    /* Switch to OCaml stack */ \
        LOAD_TL_VAR(caml_stack_high, %rsp); \
        LOAD_TL_VAR(caml_current_stack, REG); \
        movq    (REG), REG; \ /* REG is Stack_sp(caml_current_stack) */
        salq    $3, REG; \
        addq    REG, %rsp
#else

/* Non-PIC operations on global variables.  Slightly faster. */

#define LEA_VAR(label,dst) \
        leaq    G(label)(%rip), dst

/* Switch from OCaml to C stack. Clobbers REG & %r14. */
#define SWITCH_OCAML_TO_C_NO_CTXT(REG) \
    /* Save OCaml SP in the stack slot */ \
        LOAD_TL_VAR(caml_stack_high, %r14); \
        subq    %r14, %rsp; \
        sarq    $3, %rsp; \
        LOAD_TL_VAR(caml_current_stack, REG); \
        movq    %rsp, (REG); \
    /* Switch to system stack */ \
        LOAD_TL_VAR(caml_system_sp, %rsp)

/* Switch from OCaml to C stack. Also builds a context at
 * the bottom of the OCaml stack. Clobbers REG & %r14. */
#define SWITCH_OCAML_TO_C(REG) \
    /* Build caml_context at the bottom of the stack */ \
        pushq   $0 ; CFI_ADJUST(8); \
        pushq   %r14; CFI_ADJUST(8); \
        SWITCH_OCAML_TO_C_NO_CTXT(REG)

/* Switch from C to OCaml stack. Clobbers REG. */
#define SWITCH_C_TO_OCAML_NO_CTXT(REG) \
    /* Switch to OCaml stack */ \
        LOAD_TL_VAR(caml_stack_high, %rsp); \
        LOAD_TL_VAR(caml_current_stack, REG); \
        movq    (REG), REG; \
        salq    $3, REG; \
        addq    REG, %rsp

#endif

/* Switch from C to OCaml stack. Also pops the context
 * from the bottom of the OCaml stack. Clobbers REG. */
#define SWITCH_C_TO_OCAML(REG) \
        SWITCH_C_TO_OCAML_NO_CTXT(REG); \
    /* Pop the caml_context from the bottom of stack updating %r14 */ \
        popq    %r14; CFI_ADJUST(-8); \
        popq    REG; CFI_ADJUST(-8)

/* Load [caml_stack_high - %r14] into %rsp. %r14 is an offset. Clobbers %r11. */
#define RESTORE_EXN_HANDLER_OCAML \
        LOAD_TL_VAR(caml_stack_high, %rsp); \
        sub     %r14, %rsp; \
        popq    %r14

/* Load [caml_stack_high - %r14] into %rsp. %r14 is an offset. Clobbers %r11. */
#define RESTORE_EXN_HANDLER_SYS \
        LOAD_TL_VAR(caml_system_stack_high, %rsp); \
        sub     %r14, %rsp; \
        popq    %r14

/* Switch between OCaml stacks.
 * arguments : target stack (%rdi)
 * preserves : %rbx, %r12, %r13 */
#define SWITCH_OCAML_STACKS \
    /* Switch from OCaml to C */ \
        SWITCH_OCAML_TO_C(%r10); \
        ENTER_FUNCTION; \
    /* Call switch stack */ \
        PREPARE_FOR_C_CALL; \
        call    GCALL(caml_switch_stack); \
        CLEANUP_AFTER_C_CALL; \
    /* Load ocaml stack and restore global variables */ \
        LEAVE_FUNCTION; \
        SWITCH_C_TO_OCAML(%r10)


/******************************************************************************/
/* Save and restore all callee-save registers on stack.
   Keep the stack 16-aligned. */
/******************************************************************************/

#if defined(SYS_mingw64) || defined(SYS_cygwin)

/* Win64 API: callee-save regs are rbx, rbp, rsi, rdi, r12-r15, xmm6-xmm15 */

#define PUSH_CALLEE_SAVE_REGS \
        pushq   %rbx; CFI_ADJUST (8); \
        pushq   %rbp; CFI_ADJUST (8); \
        pushq   %rsi; CFI_ADJUST (8); \
        pushq   %rdi; CFI_ADJUST (8); \
        pushq   %r12; CFI_ADJUST (8); \
        pushq   %r13; CFI_ADJUST (8); \
        pushq   %r14; CFI_ADJUST (8); \
        pushq   %r15; CFI_ADJUST (8); \
        subq    $(8+10*16), %rsp; CFI_ADJUST (8+10*16); \
        movupd  %xmm6, 0*16(%rsp); \
        movupd  %xmm7, 1*16(%rsp); \
        movupd  %xmm8, 2*16(%rsp); \
        movupd  %xmm9, 3*16(%rsp); \
        movupd  %xmm10, 4*16(%rsp); \
        movupd  %xmm11, 5*16(%rsp); \
        movupd  %xmm12, 6*16(%rsp); \
        movupd  %xmm13, 7*16(%rsp); \
        movupd  %xmm14, 8*16(%rsp); \
        movupd  %xmm15, 9*16(%rsp)

#define POP_CALLEE_SAVE_REGS \
        movupd  0*16(%rsp), %xmm6; \
        movupd  1*16(%rsp), %xmm7; \
        movupd  2*16(%rsp), %xmm8; \
        movupd  3*16(%rsp), %xmm9; \
        movupd  4*16(%rsp), %xmm10; \
        movupd  5*16(%rsp), %xmm11; \
        movupd  6*16(%rsp), %xmm12; \
        movupd  7*16(%rsp), %xmm13; \
        movupd  8*16(%rsp), %xmm14; \
        movupd  9*16(%rsp), %xmm15; \
        addq    $(8+10*16), %rsp; CFI_ADJUST (-8-10*16); \
        popq    %r15; CFI_ADJUST(-8); \
        popq    %r14; CFI_ADJUST(-8); \
        popq    %r13; CFI_ADJUST(-8); \
        popq    %r12; CFI_ADJUST(-8); \
        popq    %rdi; CFI_ADJUST(-8); \
        popq    %rsi; CFI_ADJUST(-8); \
        popq    %rbp; CFI_ADJUST(-8); \
        popq    %rbx; CFI_ADJUST(-8)

#else

/* Unix API: callee-save regs are rbx, rbp, r12-r15 */

#define PUSH_CALLEE_SAVE_REGS \
        pushq   %rbx; CFI_ADJUST(8); \
        pushq   %rbp; CFI_ADJUST(8); \
        pushq   %r12; CFI_ADJUST(8); \
        pushq   %r13; CFI_ADJUST(8); \
        pushq   %r14; CFI_ADJUST(8); \
        pushq   %r15; CFI_ADJUST(8); \
        subq    $8, %rsp; CFI_ADJUST(8)

#define POP_CALLEE_SAVE_REGS \
        addq    $8, %rsp; CFI_ADJUST(-8); \
        popq    %r15; CFI_ADJUST(-8); \
        popq    %r14; CFI_ADJUST(-8); \
        popq    %r13; CFI_ADJUST(-8); \
        popq    %r12; CFI_ADJUST(-8); \
        popq    %rbp; CFI_ADJUST(-8); \
        popq    %rbx; CFI_ADJUST(-8);

#endif

#if defined(SYS_mingw64) || defined (SYS_cygwin)
   /* Calls from OCaml to C must reserve 32 bytes of extra stack space */
#  define PREPARE_FOR_C_CALL subq $32, %rsp; CFI_ADJUST(32)
#  define CLEANUP_AFTER_C_CALL addq $32, %rsp; CFI_ADJUST(-32)
#else
#  define PREPARE_FOR_C_CALL
#  define CLEANUP_AFTER_C_CALL
#endif

/******************************************************************************/
/* Registers holding arguments of C functions. */
/******************************************************************************/

#if defined(SYS_mingw64) || defined(SYS_cygwin)
#define C_ARG_1 %rcx
#define C_ARG_2 %rdx
#define C_ARG_3 %r8
#define C_ARG_4 %r9
#else
#define C_ARG_1 %rdi
#define C_ARG_2 %rsi
#define C_ARG_3 %rdx
#define C_ARG_4 %rcx
#endif

/* Stack-local variables */

#define Stack_sp(REG)               (REG)
#define Stack_dirty(REG)            8(REG)
#define Stack_handle_value(REG)     16(REG)
#define Stack_handle_exception(REG) 24(REG)
#define Stack_handle_effect(REG)    32(REG)
#define Stack_parent(REG)           40(REG)

        .text

        .globl  G(caml_system__code_begin)
G(caml_system__code_begin):
        ret  /* just one instruction, so that debuggers don't display
        caml_system__code_begin instead of caml_call_gc */

/******************************************************************************/
/* Allocation */
/******************************************************************************/

#define SAVE_ALL_REGS_AND_CALL(TARGET_FUN)                                     \
    /* Build array of registers, save it into OCaml stack's gc_regs slot */    \
        pushq   %r11; CFI_ADJUST (8);                                          \
        pushq   %r10; CFI_ADJUST (8);                                          \
        pushq   %r13; CFI_ADJUST (8);                                          \
        pushq   %r12; CFI_ADJUST (8);                                          \
        pushq   %r9; CFI_ADJUST (8);                                           \
        pushq   %r8; CFI_ADJUST (8);                                           \
        pushq   %rcx; CFI_ADJUST (8);                                          \
        pushq   %rdx; CFI_ADJUST (8);                                          \
        pushq   %rsi; CFI_ADJUST (8);                                          \
        pushq   %rdi; CFI_ADJUST (8);                                          \
        pushq   %rbx; CFI_ADJUST (8);                                          \
        pushq   %rax; CFI_ADJUST (8);                                          \
    /* Update in OCaml stack's context, the pointer to gc_regs */              \
        movq    %rsp, C_ARG_1;                                                 \
				PREPARE_FOR_C_CALL;																										 \
				call 		GCALL(caml_update_gc_regs_slot);															 \
				CLEANUP_AFTER_C_CALL; 																								 \
    /* Save caml_young_ptr */                                                  \
        STORE_TL_VAR(%r15, caml_young_ptr);                                    \
    /* Save floating-point registers */                                        \
        subq    $(16*8), %rsp; CFI_ADJUST (16*8);                              \
        movsd   %xmm0, 0*8(%rsp);                                              \
        movsd   %xmm1, 1*8(%rsp);                                              \
        movsd   %xmm2, 2*8(%rsp);                                              \
        movsd   %xmm3, 3*8(%rsp);                                              \
        movsd   %xmm4, 4*8(%rsp);                                              \
        movsd   %xmm5, 5*8(%rsp);                                              \
        movsd   %xmm6, 6*8(%rsp);                                              \
        movsd   %xmm7, 7*8(%rsp);                                              \
        movsd   %xmm8, 8*8(%rsp);                                              \
        movsd   %xmm9, 9*8(%rsp);                                              \
        movsd   %xmm10, 10*8(%rsp);                                            \
        movsd   %xmm11, 11*8(%rsp);                                            \
        movsd   %xmm12, 12*8(%rsp);                                            \
        movsd   %xmm13, 13*8(%rsp);                                            \
        movsd   %xmm14, 14*8(%rsp);                                            \
        movsd   %xmm15, 15*8(%rsp);                                            \
    /* Call the garbage collector */                                           \
        PREPARE_FOR_C_CALL;                                                    \
    /* Args are relevant only for caml_realloc_stack */                        \
        movq    $0, C_ARG_1;                                                   \
        movq    $0, C_ARG_2;                                                   \
        movq    $0, C_ARG_3;                                                   \
        call    GCALL(TARGET_FUN);                                             \
        CLEANUP_AFTER_C_CALL;                                                  \
    /* Restore caml_young_ptr */                                               \
        LOAD_TL_VAR(caml_young_ptr, %r15);                                     \
    /* Restore all regs used by the code generator */                          \
        movsd   0*8(%rsp), %xmm0;                                              \
        movsd   1*8(%rsp), %xmm1;                                              \
        movsd   2*8(%rsp), %xmm2;                                              \
        movsd   3*8(%rsp), %xmm3;                                              \
        movsd   4*8(%rsp), %xmm4;                                              \
        movsd   5*8(%rsp), %xmm5;                                              \
        movsd   6*8(%rsp), %xmm6;                                              \
        movsd   7*8(%rsp), %xmm7;                                              \
        movsd   8*8(%rsp), %xmm8;                                              \
        movsd   9*8(%rsp), %xmm9;                                              \
        movsd   10*8(%rsp), %xmm10;                                            \
        movsd   11*8(%rsp), %xmm11;                                            \
        movsd   12*8(%rsp), %xmm12;                                            \
        movsd   13*8(%rsp), %xmm13;                                            \
        movsd   14*8(%rsp), %xmm14;                                            \
        movsd   15*8(%rsp), %xmm15;                                            \
        addq    $(16*8), %rsp; CFI_ADJUST(-16*8);                              \
        popq    %rax; CFI_ADJUST(-8);                                          \
        popq    %rbx; CFI_ADJUST(-8);                                          \
        popq    %rdi; CFI_ADJUST(-8);                                          \
        popq    %rsi; CFI_ADJUST(-8);                                          \
        popq    %rdx; CFI_ADJUST(-8);                                          \
        popq    %rcx; CFI_ADJUST(-8);                                          \
        popq    %r8; CFI_ADJUST(-8);                                           \
        popq    %r9; CFI_ADJUST(-8);                                           \
        popq    %r12; CFI_ADJUST(-8);                                          \
        popq    %r13; CFI_ADJUST(-8);                                          \
        popq    %r10; CFI_ADJUST(-8);                                          \
        popq    %r11; CFI_ADJUST(-8)

FUNCTION(G(caml_call_gc))
CFI_STARTPROC
        SWITCH_OCAML_TO_C(%rax)
        ENTER_FUNCTION
        call    LBL(do_gc)
        LEAVE_FUNCTION
        SWITCH_C_TO_OCAML(%rax)
        ret
LBL(do_gc):
#ifdef WITH_FRAME_POINTERS
        ENTER_FUNCTION
#else
        pushq   %rbp; CFI_ADJUST(8);
#endif
        SAVE_ALL_REGS_AND_CALL(caml_garbage_collection)
#ifdef WITH_FRAME_POINTERS
        LEAVE_FUNCTION;
#else
        popq    %rbp; CFI_ADJUST(-8)
#endif

    /* Return to caller */
        ret
CFI_ENDPROC

FUNCTION(G(caml_call_realloc_stack))
CFI_STARTPROC
        SWITCH_OCAML_TO_C(%r10)
#ifdef WITH_FRAME_POINTERS
        ENTER_FUNCTION
#else
        pushq   %rbp; CFI_ADJUST(8);
#endif
        SAVE_ALL_REGS_AND_CALL(caml_realloc_stack)
#ifdef WITH_FRAME_POINTERS
        LEAVE_FUNCTION;
#else
        popq    %rbp; CFI_ADJUST(-8)
#endif
        SWITCH_C_TO_OCAML(%r10)
    /* Return to caller */
        ret
CFI_ENDPROC

FUNCTION(G(caml_alloc1))
CFI_STARTPROC
LBL(caml_alloc1):
        subq    $16, %r15
        CMP_TL_VAR(caml_young_limit, %r15)
        jb      LBL(100)
        ret
LBL(100):
        SWITCH_OCAML_TO_C(%rax)
        ENTER_FUNCTION
        call    LBL(do_gc)
        LEAVE_FUNCTION
        SWITCH_C_TO_OCAML(%rax)
        jmp     LBL(caml_alloc1)
CFI_ENDPROC

FUNCTION(G(caml_alloc2))
CFI_STARTPROC
LBL(caml_alloc2):
        subq    $24, %r15
        CMP_TL_VAR(caml_young_limit, %r15)
        jb      LBL(101)
        ret
LBL(101):
        SWITCH_OCAML_TO_C(%rax)
        ENTER_FUNCTION
        call    LBL(do_gc)
        LEAVE_FUNCTION
        SWITCH_C_TO_OCAML(%rax)
        jmp     LBL(caml_alloc2)
CFI_ENDPROC

FUNCTION(G(caml_alloc3))
CFI_STARTPROC
LBL(caml_alloc3):
        subq    $32, %r15
        CMP_TL_VAR(caml_young_limit, %r15)
        jb      LBL(102)
        ret
LBL(102):
        SWITCH_OCAML_TO_C(%rax)
        ENTER_FUNCTION
        call    LBL(do_gc)
        LEAVE_FUNCTION
        SWITCH_C_TO_OCAML(%rax)
        jmp     LBL(caml_alloc3)
CFI_ENDPROC

FUNCTION(G(caml_allocN))
CFI_STARTPROC
LBL(caml_allocN):
        pushq   %rax; CFI_ADJUST(8)        /* save desired size */
        subq    %rax, %r15
        CMP_TL_VAR(caml_young_limit, %r15)
        jb      LBL(103)
        addq    $8, %rsp; CFI_ADJUST (-8)  /* drop desired size */
        ret
LBL(103):
        /* Save desired size on system stack */
        LOAD_TL_VAR(caml_system_sp, %rax)
        popq    -8(%rax)
        SWITCH_OCAML_TO_C(%rax)
        subq    $16, %rsp
        ENTER_FUNCTION
        call    LBL(do_gc)
        LEAVE_FUNCTION
        SWITCH_C_TO_OCAML(%rax)
        LOAD_TL_VAR(caml_system_sp, %rax)
        movq    -8(%rax), %rax
        jmp     LBL(caml_allocN)
CFI_ENDPROC

/******************************************************************************/
/* Call a C function from OCaml */
/******************************************************************************/

FUNCTION(G(caml_c_call))
CFI_STARTPROC
LBL(caml_c_call):
    /* Arguments:
        C arguments         : %rdi, %rsi, %rdx, %rcx, %r8, and %r9
        C function          : %rax */
    /* Switch from OCaml to C */
        SWITCH_OCAML_TO_C(%r10)
        ENTER_FUNCTION
    /* Make the alloc ptr available to the C code */
        STORE_TL_VAR(%r15, caml_young_ptr)
    /* Call the function (address in %rax) */
        PREPARE_FOR_C_CALL
        call    *%rax
        CLEANUP_AFTER_C_CALL
    /* Prepare for return to OCaml */
        LOAD_TL_VAR(caml_young_ptr, %r15)
    /* Load ocaml stack and restore global variables */
        LEAVE_FUNCTION
        SWITCH_C_TO_OCAML(%r10)
    /* Return to OCaml caller */
        ret
CFI_ENDPROC

FUNCTION(G(caml_c_call_stack_args))
CFI_STARTPROC
    /* Arguments:
        C arguments         : %rdi, %rsi, %rdx, %rcx, %r8, and %r9
        C function          : %rax
        C stack args        : begin=%r13 end=%r12 */
    /* Switch from OCaml to C */
        SWITCH_OCAML_TO_C(%r10)
        ENTER_FUNCTION
    /* Make the alloc ptr available to the C code */
        STORE_TL_VAR(%r15, caml_young_ptr)
    /* Copy arguments from OCaml to C stack */
LBL(105):
        subq    $8, %r12; CFI_ADJUST(8)
        cmpq    %r13,%r12
        jl      LBL(106)
        push    (%r12)
        jmp     LBL(105)
LBL(106):
    /* Call the function (address in %rax) */
        PREPARE_FOR_C_CALL
        call    *%rax
        CLEANUP_AFTER_C_CALL
    /* Prepare for return to OCaml */
        LOAD_TL_VAR(caml_young_ptr, %r15)
    /* Load ocaml stack and restore global variables */
        LEAVE_FUNCTION
        SWITCH_C_TO_OCAML(%r10)
    /* Return to OCaml caller */
        ret
CFI_ENDPROC

/******************************************************************************/
/* Start the OCaml program */
/******************************************************************************/

FUNCTION(G(caml_start_program))
CFI_STARTPROC
    /* Save callee-save registers */
        PUSH_CALLEE_SAVE_REGS
    /* Load caml_young_ptr into r15 (was passed as an argument from C) */
        movq    C_ARG_1, %r15
    /* Initial entry point is G(caml_program) */
        LEA_VAR(caml_program, %r12)
        movq    $0, %rax  /* dummy */
        movq    $0, %rbx  /* dummy */
        movq    $0, %rdi  /* dummy */
        movq    $0, %rsi  /* dummy */
    /* Common code for caml_start_program and caml_callback* */
LBL(caml_start_program):
    /* Save system stack state. System stack is captured unalinged. Hence, any
     * OCaml to C calls are expected to explicitly align stack using
     * ENTER_FUNCTION and such. */
        PUSH_TL_VAR(caml_system_exnptr_offset)
        PUSH_TL_VAR(caml_system_sp)
    /* Save the reference to parent stack on C stack and reset it in 
     * the OCaml stack */
        LOAD_TL_VAR(caml_current_stack, %r13)
        pushq   Stack_parent(%r13)
        movq    $1, Stack_parent(%r13)
    /* Build a handler for exceptions raised in C */
        lea     LBL(115)(%rip), %r13
        pushq   %r13; CFI_ADJUST(8)
        pushq   $0 ; CFI_ADJUST(8)     /* dummy prev trap */
        STORE_TL_VAR(%rsp, caml_system_sp)
    /* Load C exception handler */
        LOAD_TL_VAR(caml_system_stack_high, %r14)
        subq    %rsp, %r14
        STORE_TL_VAR(%r14, caml_system_exnptr_offset)
    /* Save callback args */
        subq    $8, %rsp; CFI_ADJUST(8)
        pushq   %r12; CFI_ADJUST(8)
        pushq   %rax; CFI_ADJUST(8)
        pushq   %rbx; CFI_ADJUST(8)
        pushq   %rdi; CFI_ADJUST(8)
        pushq   %rsi; CFI_ADJUST(8)
    /* Create a register array since caml_maybe_expand_stack may GC */
        movq    %rsp, C_ARG_1
    /* Expand the current stack if needed */
        LEA_VAR(caml_maybe_expand_stack, %r12)
        PREPARE_FOR_C_CALL
        call    *%r12
        CLEANUP_AFTER_C_CALL
    /* Now caml_current_stack corresponds to the new stack. Still on C stack.
     * Restore callback args. */
        popq    %rsi; CFI_ADJUST(-8)
        popq    %rdi; CFI_ADJUST(-8)
        popq    %rbx; CFI_ADJUST(-8)
        popq    %rax; CFI_ADJUST(-8)
        popq    %r12; CFI_ADJUST(-8)
        addq    $8, %rsp; CFI_ADJUST(-8)
    /* Switch from C to OCaml stack. */
        SWITCH_C_TO_OCAML_NO_CTXT(%r10)
    /* Setup alloc ptr */
        LOAD_TL_VAR(caml_young_ptr, %r15)
    /* Build a handler for exceptions raised in OCaml */
        lea     LBL(109)(%rip), %r13
        pushq   %r13; CFI_ADJUST(8)
        pushq   %r14; CFI_ADJUST(8)
        LOAD_TL_VAR(caml_stack_high, %r14); \
        sub     %rsp, %r14
    /* Call the OCaml code */
        call    *%r12
LBL(108):
    /* Pop the OCaml exception handler */
        popq    %r14; CFI_ADJUST(-8)
        popq    %r12; CFI_ADJUST(-8)   /* dummy register */
        CFI_ADJUST(-16)
LBL(110):
    /* Update alloc ptr */
        STORE_TL_VAR(%r15,caml_young_ptr)
    /* Return to C stack. */
        SWITCH_OCAML_TO_C_NO_CTXT(%r10)
    /* Pop the C exception handler */
        addq    $16, %rsp; CFI_ADJUST(-16)
    /* Restore previous parent stack */
        LOAD_TL_VAR(caml_current_stack, %r10)
        popq    Stack_parent(%r10)
    /* Restore previous system stack state */
        POP_TL_VAR(caml_system_sp)
        POP_TL_VAR(caml_system_exnptr_offset)
    /* Restore callee-save registers. */
        POP_CALLEE_SAVE_REGS
    /* Return to caller. */
        ret
LBL(109):
    /* Exception handler*/
    /* Mark the bucket as an exception result and return it */
        orq     $2, %rax
        jmp     LBL(110)
LBL(115):
    /* Exception in C code */
    /* Reinstall handler for exceptions raised in C */
        lea     LBL(115)(%rip), %r13
        pushq   %r13; CFI_ADJUST(8)
        pushq   $0 ; CFI_ADJUST(8)     /* dummy prev trap */
    /* Prepare for return to OCaml */
        LOAD_TL_VAR(caml_young_ptr, %r15)
    /* Load ocaml stack and restore global variables */
        LEAVE_FUNCTION
        SWITCH_C_TO_OCAML(%r10)
    /* Raise the exception in OCaml */
        jmp LBL(caml_raise_exn)
CFI_ENDPROC

/******************************************************************************/
/* Exceptions
/******************************************************************************/

/* Raise an exception from OCaml */

FUNCTION(G(caml_raise_exn))
CFI_STARTPROC
LBL(caml_raise_exn):
        RESTORE_EXN_HANDLER_OCAML
        ret
CFI_ENDPROC

FUNCTION(G(caml_reraise_exn))
CFI_STARTPROC
        RESTORE_EXN_HANDLER_OCAML
        ret
CFI_ENDPROC

/* Raise an exception from C */

FUNCTION(G(caml_raise_exception))
CFI_STARTPROC
        movq    C_ARG_1, %rax
        LOAD_TL_VAR(caml_system_exnptr_offset, %r14)
        RESTORE_EXN_HANDLER_SYS             /* Cut stack */
        LOAD_TL_VAR(caml_young_ptr, %r15)   /* Reload alloc ptr */
        ret
CFI_ENDPROC

/* Raise a Stack_overflow exception on return from segv_handler()
   (in asmrun/signals_asm.c).  On entry, the stack is full, so we
   cannot record a backtrace. */

FUNCTION(G(caml_stack_overflow))
CFI_STARTPROC
        LEA_VAR(caml_exn_Stack_overflow, %rax)
        LOAD_TL_VAR(caml_system_exnptr_offset, %r14)
        RESTORE_EXN_HANDLER_SYS /* cut the stack */
        ret                     /* jump to handler's code */
CFI_ENDPROC

/******************************************************************************/
/* Callback from C to OCaml */
/******************************************************************************/

FUNCTION(G(caml_callback_asm))
CFI_STARTPROC
    /* Save callee-save registers */
        PUSH_CALLEE_SAVE_REGS
    /* Initial loading of arguments */
        movq    C_ARG_1, %r15      /* young_ptr */
        movq    C_ARG_2, %rbx      /* closure */
        movq    C_ARG_3, %rax      /* argument */
        movq    0(%rbx), %r12      /* code pointer */
        movq    $0, %rdi           /* dummy */
        movq    $0, %rsi           /* dummy */
        jmp     LBL(caml_start_program)
CFI_ENDPROC

FUNCTION(G(caml_callback2_asm))
CFI_STARTPROC
    /* Save callee-save registers */
        PUSH_CALLEE_SAVE_REGS
    /* Initial loading of arguments */
        movq    C_ARG_1, %r15      /* young_ptr */
        movq    C_ARG_2, %rdi      /* closure */
        movq    C_ARG_3, %rax      /* first argument */
        movq    C_ARG_4, %rbx      /* second argument */
        leaq    GCALL(caml_apply2)(%rip), %r12  /* code pointer */
        movq    $0, %rsi           /* dummy */
        jmp     LBL(caml_start_program)
CFI_ENDPROC

FUNCTION(G(caml_callback3_asm))
CFI_STARTPROC
    /* Save callee-save registers */
        PUSH_CALLEE_SAVE_REGS
    /* Initial loading of arguments */
        movq    C_ARG_1, %r15      /* young_ptr */
        movq    0(C_ARG_3), %rax   /* first argument */
        movq    8(C_ARG_3), %rbx   /* second argument */
        movq    C_ARG_2, %rsi      /* closure */
        movq    16(C_ARG_3), %rdi      /* third argument */
        leaq    GCALL(caml_apply3)(%rip), %r12  /* code pointer */
        jmp     LBL(caml_start_program)
CFI_ENDPROC

/* Fibers */

FUNCTION(G(caml_fiber_exn_handler))
CFI_STARTPROC
    /* In handler. %rax has exception */
        mov     %rax, %rbx
        LOAD_TL_VAR(caml_current_stack, %rsi)
        movq    $0, Stack_sp(%rsi)                  /* zero SP */
        movq    Stack_handle_exception(%rsi), %r12  /* exception handler */
        movq    Stack_parent(%rsi), %rdi            /* parent stack. Never NULL here. */
    /* Reset stack */
        movq    $1, Stack_handle_value(%rsi)
        movq    $1, Stack_handle_exception(%rsi)
        movq    $1, Stack_handle_effect(%rsi)
    /* Switch stacks */
        SWITCH_OCAML_STACKS
    /* Invoke exception handler */
        movq    %rbx, %rax        /* First argument */
        movq    %r12, %rbx        /* Second argument */
        movq    (%rbx), %rsi
        jmp     *%rsi
CFI_ENDPROC

FUNCTION(G(caml_fiber_val_handler))
CFI_STARTPROC
LBL(111):
    /* In handler. %rax has value */
        mov     %rax, %rbx
        LOAD_TL_VAR(caml_current_stack, %rsi)
        movq    $0, Stack_sp(%rsi)                /* zero SP */
        movq    Stack_handle_value(%rsi), %r12    /* value handler */
        movq    Stack_parent(%rsi), %rdi          /* parent stack. Never NULL here. */
    /* Reset stack. First pop off fiber exn handler. */
        popq    %r10
        popq    %r10
        movq    $1, Stack_handle_value(%rsi)
        movq    $1, Stack_handle_exception(%rsi)
        movq    $1, Stack_handle_effect(%rsi)
    /* Switch stacks */
        SWITCH_OCAML_STACKS
    /* Invoke value handler */
        movq    %rbx, %rax        /* First argument */
        movq    %r12, %rbx        /* Second argument */
        movq    (%rbx), %rsi
        jmp     *%rsi
CFI_ENDPROC

FUNCTION(G(caml_perform))
CFI_STARTPROC
    /* In handler. %rax has effect */
        mov     %rax, %r12
        LOAD_TL_VAR(caml_current_stack, %rbx)      /* Second argument */
        movq    Stack_parent(%rbx), %rdi        /* Parent stack. */
        cmpq    $1, %rdi                        /* Parent is NULL? */
        je      LBL(112)
        movq    Stack_handle_effect(%rbx), %r13 /* effect handler (third argument) */
        movq    $1, Stack_parent(%rbx)          /* Set parent stack of performer to NULL */
    /* Switch stacks */
        SWITCH_OCAML_STACKS
    /* Invoke effect handler */
        movq    %r12, %rax        /* First argument */
        movq    %r13, %rdi        /* Third argument */
        LEA_VAR(caml_apply2, %rsi)
        jmp     *%rsi
LBL(112):
    /* No parent stack. Raise Unhandled. */
        LEA_VAR(caml_exn_Unhandled, %rax)
        jmp LBL(caml_raise_exn)
CFI_ENDPROC

<<<<<<< HEAD
FUNCTION(G(caml_delegate))
=======
FUNCTION(G(caml_reperform))
>>>>>>> 4371416c
CFI_STARTPROC
    /* %rax -> effect (first argument), %rbx -> performer */
        movq    %rax, %r12
        LOAD_TL_VAR(caml_current_stack, %rax)
        movq    Stack_parent(%rax), %rdi         /* Parent stack */
        cmpq    $1, %rdi                         /* Parent is Null? */
        je      LBL(113)
        movq    %rbx, Stack_parent(%rax)         /* Set performer as parent */
        movq    Stack_handle_effect(%rax), %r13  /* Save effect handler (callee-saved) */
        movq    %rax, %rbx                       /* Save current stack (callee-saved & second argument) */
    /* Switch stacks */
        SWITCH_OCAML_STACKS
    /* Invoke effect handler */
        movq    %r12, %rax                       /* First argument */
        movq    %r13, %rdi                       /* Third argument */
        LEA_VAR(caml_apply2, %rsi)
        jmp     *%rsi
LBL(113):
    /* No parent stack. Raise Unhandled. */
        LEA_VAR(caml_exn_Unhandled, %rax)
        jmp LBL(caml_raise_exn)
CFI_ENDPROC

FUNCTION(G(caml_resume))
CFI_STARTPROC
    /* %rax -> tail of stack list, %rbx -> fun, %rdi -> arg */
        movq    %rdi, %r12      /* Save arg (callee-saved) */
        LOAD_TL_VAR(caml_current_stack, %rcx)
LBL(114):
    /* Rewind parent pointers to find the performer */
        movq    %rax, %rdi
        movq    Stack_parent(%rdi), %rax
        movq    %rcx, Stack_parent(%rdi)
        cmpq    $1, %rax
        movq    %rdi, %rcx
        jne     LBL(114)
    /* %rdi now has the desired head of stack list */
        SWITCH_OCAML_STACKS
        movq    %r12, %rax    /* first argument */
        movq    (%rbx), %rsi  /* closure in %rbx (second argument) */
        jmp     *%rsi
CFI_ENDPROC


FUNCTION(G(caml_ml_array_bound_error))
CFI_STARTPROC
        leaq    GCALL(caml_array_bound_error)(%rip), %rax
        jmp     LBL(caml_c_call)
CFI_ENDPROC

        .globl  G(caml_system__code_end)
G(caml_system__code_end):

        .data
        .globl  G(caml_system__frametable)
        .align  EIGHT_ALIGN
G(caml_system__frametable):
        .quad   2           /* two descriptors */
        .quad   LBL(108)    /* return address into callback */
        .value  -1          /* negative frame size => use callback link */
        .value  0           /* no roots here */
        .align  EIGHT_ALIGN
        .quad   LBL(111)    /* return address into fiber_val_handler */
        .value  -1          /* negative frame size => use callback link */
        .value  0           /* no roots here */
        .align  EIGHT_ALIGN

#if defined(SYS_macosx)
        .literal16
#elif defined(SYS_mingw64) || defined(SYS_cygwin)
        .section .rdata,"dr"
#else
        .section    .rodata.cst8,"a",@progbits
#endif
        .globl  G(caml_negf_mask)
        .align  SIXTEEN_ALIGN
G(caml_negf_mask):
        .quad   0x8000000000000000, 0
        .globl  G(caml_absf_mask)
        .align  SIXTEEN_ALIGN
G(caml_absf_mask):
        .quad   0x7FFFFFFFFFFFFFFF, 0xFFFFFFFFFFFFFFFF

#if defined(SYS_linux)
    /* Mark stack as non-executable, PR#4564 */
        .section .note.GNU-stack,"",%progbits
#endif<|MERGE_RESOLUTION|>--- conflicted
+++ resolved
@@ -926,11 +926,7 @@
         jmp LBL(caml_raise_exn)
 CFI_ENDPROC
 
-<<<<<<< HEAD
-FUNCTION(G(caml_delegate))
-=======
 FUNCTION(G(caml_reperform))
->>>>>>> 4371416c
 CFI_STARTPROC
     /* %rax -> effect (first argument), %rbx -> performer */
         movq    %rax, %r12
