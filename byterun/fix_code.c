/***********************************************************************/
/*                                                                     */
/*                                OCaml                                */
/*                                                                     */
/*            Xavier Leroy, projet Cristal, INRIA Rocquencourt         */
/*                                                                     */
/*  Copyright 1996 Institut National de Recherche en Informatique et   */
/*  en Automatique.  All rights reserved.  This file is distributed    */
/*  under the terms of the GNU Library General Public License, with    */
/*  the special exception on linking described in file ../LICENSE.     */
/*                                                                     */
/***********************************************************************/

/* Handling of blocks of bytecode (endianness switch, threading). */

#include "caml/config.h"

#ifdef HAS_UNISTD
#include <unistd.h>
#endif

#include "caml/debugger.h"
#include "caml/fix_code.h"
#include "caml/instruct.h"
#include "caml/intext.h"
#include "caml/md5.h"
#include "caml/memory.h"
#include "caml/misc.h"
#include "caml/mlvalues.h"
#include "caml/reverse.h"

code_t caml_start_code;
asize_t caml_code_size;
unsigned char * caml_saved_code;

/* Read the main bytecode block from a file */

void caml_init_code_fragments() {
  struct code_fragment * cf;
  /* Register the code in the table of code fragments */
  cf = caml_stat_alloc(sizeof(struct code_fragment));
  cf->code_start = (char *) caml_start_code;
  cf->code_end = (char *) caml_start_code + caml_code_size;
  caml_md5_block(cf->digest, caml_start_code, caml_code_size);
  cf->digest_computed = 1;
  caml_ext_table_init(&caml_code_fragments_table, 8);
  caml_ext_table_add(&caml_code_fragments_table, cf);
}

void caml_load_code(int fd, asize_t len)
{
  int i;

  caml_code_size = len;
  caml_start_code = (code_t) caml_stat_alloc(caml_code_size);
  if (read(fd, (char *) caml_start_code, caml_code_size) != caml_code_size)
    caml_fatal_error("Fatal error: truncated bytecode file.\n");
  caml_init_code_fragments();
  /* Prepare the code for execution */
#ifdef ARCH_BIG_ENDIAN
  caml_fixup_endianness(caml_start_code, caml_code_size);
#endif
  if (caml_debugger_in_use) {
    len /= sizeof(opcode_t);
    caml_saved_code = (unsigned char *) caml_stat_alloc(len);
    for (i = 0; i < len; i++) caml_saved_code[i] = caml_start_code[i];
  }
#ifdef THREADED_CODE
  /* Better to thread now than at the beginning of [caml_interprete],
     since the debugger interface needs to perform SET_EVENT requests
     on the code. */
  caml_thread_code(caml_start_code, caml_code_size);
#endif
}

/* This code is needed only if the processor is big endian */

#ifdef ARCH_BIG_ENDIAN

void caml_fixup_endianness(code_t code, asize_t len)
{
  code_t p;
  len /= sizeof(opcode_t);
  for (p = code; p < code + len; p++) {
    Reverse_32(p, p);
  }
}

#endif

/* This code is needed only if we're using threaded code */

#ifdef THREADED_CODE

char ** caml_instr_table;
char * caml_instr_base;

static int* opcode_nargs = NULL;
int* caml_init_opcode_nargs()
{
  if( opcode_nargs == NULL ){
    int* l = (int*)caml_stat_alloc(sizeof(int) * FIRST_UNIMPLEMENTED_OP);
    int i;

    for (i = 0; i < FIRST_UNIMPLEMENTED_OP; i++) {
      l [i] = 0;
    }
    /* Instructions with one operand */
    l[PUSHACC] = l[ACC] = l[POP] = l[ASSIGN] =
      l[PUSHENVACC] = l[ENVACC] = l[PUSH_RETADDR] = l[APPLY] =
      l[APPTERM1] = l[APPTERM2] = l[APPTERM3] = l[RETURN] =
      l[GRAB] = l[PUSHGETGLOBAL] = l[GETGLOBAL] = l[SETGLOBAL] =
      l[PUSHATOM] = l[ATOM] = l[MAKEBLOCK1] = l[MAKEBLOCK2] =
      l[MAKEBLOCK3] = l[MAKEFLOATBLOCK] = l[GETFIELD] =
      l[GETFLOATFIELD] = l[SETFIELD] = l[SETFLOATFIELD] =
      l[BRANCH] = l[BRANCHIF] = l[BRANCHIFNOT] = l[PUSHTRAP] =
      l[C_CALL1] = l[C_CALL2] = l[C_CALL3] = l[C_CALL4] = l[C_CALL5] =
      l[CONSTINT] = l[PUSHCONSTINT] = l[OFFSETINT] =
      l[OFFSETREF] = l[OFFSETCLOSURE] = l[PUSHOFFSETCLOSURE] = 1;
    
    /* Instructions with two operands */
    l[APPTERM] = l[CLOSURE] = l[PUSHGETGLOBALFIELD] =
      l[GETGLOBALFIELD] = l[MAKEBLOCK] = l[C_CALLN] =
      l[BEQ] = l[BNEQ] = l[BLTINT] = l[BLEINT] = l[BGTINT] = l[BGEINT] =
      l[BULTINT] = l[BUGEINT] = l[GETPUBMET] = 2;

    opcode_nargs = l;
  }
<<<<<<< HEAD
  /* Instructions with one operand */
  l[PUSHACC] = l[ACC] = l[POP] = l[ASSIGN] =
  l[PUSHENVACC] = l[ENVACC] = l[PUSH_RETADDR] = l[APPLY] =
  l[APPTERM1] = l[APPTERM2] = l[APPTERM3] = l[RETURN] =
  l[GRAB] = l[PUSHGETGLOBAL] = l[GETGLOBAL] = l[SETGLOBAL] =
  l[PUSHATOM] = l[ATOM] = l[MAKEBLOCK1] = l[MAKEBLOCK2] =
  l[MAKEBLOCK3] = l[MAKEFLOATBLOCK] = l[GETFIELD] = l[GETMUTABLEFIELD] =
  l[GETFLOATFIELD] = l[SETFIELD] = l[SETFLOATFIELD] =
  l[BRANCH] = l[BRANCHIF] = l[BRANCHIFNOT] = l[PUSHTRAP] =
  l[C_CALL1] = l[C_CALL2] = l[C_CALL3] = l[C_CALL4] = l[C_CALL5] =
  l[CONSTINT] = l[PUSHCONSTINT] = l[OFFSETINT] =
  l[OFFSETREF] = l[OFFSETCLOSURE] = l[PUSHOFFSETCLOSURE] =
  l[RESUMETERM] = l[DELEGATETERM] = 1;

  /* Instructions with two operands */
  l[APPTERM] = l[CLOSURE] = l[PUSHGETGLOBALFIELD] =
  l[GETGLOBALFIELD] = l[MAKEBLOCK] = l[C_CALLN] =
  l[BEQ] = l[BNEQ] = l[BLTINT] = l[BLEINT] = l[BGTINT] = l[BGEINT] =
  l[BULTINT] = l[BUGEINT] = l[GETPUBMET] = 2;
=======
  return opcode_nargs;
}

void caml_thread_code (code_t code, asize_t len)
{
  code_t p;
  int* l = caml_init_opcode_nargs();
>>>>>>> a60a6b49
  len /= sizeof(opcode_t);
  for (p = code; p < code + len; /*nothing*/) {
    opcode_t instr = *p;
    if (instr < 0 || instr >= FIRST_UNIMPLEMENTED_OP){
      /* FIXME -- should Assert(false) ?
      caml_fatal_error_arg ("Fatal error in fix_code: bad opcode (%lx)\n",
                            (char *)(long)instr);
      */
      instr = STOP;
    }
    *p++ = (opcode_t)(caml_instr_table[instr] - caml_instr_base);
    if (instr == SWITCH) {
      uint32 sizes = *p++;
      uint32 const_size = sizes & 0xFFFF;
      uint32 block_size = sizes >> 16;
      p += const_size + block_size;
    } else if (instr == CLOSUREREC) {
      uint32 nfuncs = *p++;
      p++;                      /* skip nvars */
      p += nfuncs;
    } else {
      p += l[instr];
    }
  }
  Assert(p == code + len);
}

#else

int* caml_init_opcode_nargs()
{
  return NULL;
}

#endif /* THREADED_CODE */

void caml_set_instruction(code_t pos, opcode_t instr)
{
#ifdef THREADED_CODE
  *pos = (opcode_t)(caml_instr_table[instr] - caml_instr_base);
#else
  *pos = instr;
#endif
}

int caml_is_instruction(opcode_t instr1, opcode_t instr2)
{
#ifdef THREADED_CODE
  return instr1 == (opcode_t)(caml_instr_table[instr2] - caml_instr_base);
#else
  return instr1 == instr2;
#endif
}<|MERGE_RESOLUTION|>--- conflicted
+++ resolved
@@ -111,13 +111,14 @@
       l[APPTERM1] = l[APPTERM2] = l[APPTERM3] = l[RETURN] =
       l[GRAB] = l[PUSHGETGLOBAL] = l[GETGLOBAL] = l[SETGLOBAL] =
       l[PUSHATOM] = l[ATOM] = l[MAKEBLOCK1] = l[MAKEBLOCK2] =
-      l[MAKEBLOCK3] = l[MAKEFLOATBLOCK] = l[GETFIELD] =
+      l[MAKEBLOCK3] = l[MAKEFLOATBLOCK] = l[GETFIELD] = l[GETMUTABLEFIELD] =
       l[GETFLOATFIELD] = l[SETFIELD] = l[SETFLOATFIELD] =
       l[BRANCH] = l[BRANCHIF] = l[BRANCHIFNOT] = l[PUSHTRAP] =
       l[C_CALL1] = l[C_CALL2] = l[C_CALL3] = l[C_CALL4] = l[C_CALL5] =
       l[CONSTINT] = l[PUSHCONSTINT] = l[OFFSETINT] =
-      l[OFFSETREF] = l[OFFSETCLOSURE] = l[PUSHOFFSETCLOSURE] = 1;
-    
+      l[OFFSETREF] = l[OFFSETCLOSURE] = l[PUSHOFFSETCLOSURE] =
+      l[RESUMETERM] = l[DELEGATETERM] = 1;
+
     /* Instructions with two operands */
     l[APPTERM] = l[CLOSURE] = l[PUSHGETGLOBALFIELD] =
       l[GETGLOBALFIELD] = l[MAKEBLOCK] = l[C_CALLN] =
@@ -126,27 +127,6 @@
 
     opcode_nargs = l;
   }
-<<<<<<< HEAD
-  /* Instructions with one operand */
-  l[PUSHACC] = l[ACC] = l[POP] = l[ASSIGN] =
-  l[PUSHENVACC] = l[ENVACC] = l[PUSH_RETADDR] = l[APPLY] =
-  l[APPTERM1] = l[APPTERM2] = l[APPTERM3] = l[RETURN] =
-  l[GRAB] = l[PUSHGETGLOBAL] = l[GETGLOBAL] = l[SETGLOBAL] =
-  l[PUSHATOM] = l[ATOM] = l[MAKEBLOCK1] = l[MAKEBLOCK2] =
-  l[MAKEBLOCK3] = l[MAKEFLOATBLOCK] = l[GETFIELD] = l[GETMUTABLEFIELD] =
-  l[GETFLOATFIELD] = l[SETFIELD] = l[SETFLOATFIELD] =
-  l[BRANCH] = l[BRANCHIF] = l[BRANCHIFNOT] = l[PUSHTRAP] =
-  l[C_CALL1] = l[C_CALL2] = l[C_CALL3] = l[C_CALL4] = l[C_CALL5] =
-  l[CONSTINT] = l[PUSHCONSTINT] = l[OFFSETINT] =
-  l[OFFSETREF] = l[OFFSETCLOSURE] = l[PUSHOFFSETCLOSURE] =
-  l[RESUMETERM] = l[DELEGATETERM] = 1;
-
-  /* Instructions with two operands */
-  l[APPTERM] = l[CLOSURE] = l[PUSHGETGLOBALFIELD] =
-  l[GETGLOBALFIELD] = l[MAKEBLOCK] = l[C_CALLN] =
-  l[BEQ] = l[BNEQ] = l[BLTINT] = l[BLEINT] = l[BGTINT] = l[BGEINT] =
-  l[BULTINT] = l[BUGEINT] = l[GETPUBMET] = 2;
-=======
   return opcode_nargs;
 }
 
@@ -154,7 +134,6 @@
 {
   code_t p;
   int* l = caml_init_opcode_nargs();
->>>>>>> a60a6b49
   len /= sizeof(opcode_t);
   for (p = code; p < code + len; /*nothing*/) {
     opcode_t instr = *p;
