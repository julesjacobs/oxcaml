--- conflicted
+++ resolved
@@ -1,15 +1,5 @@
 # 2 "asmcomp/amd64/emit.mlp"
 (**************************************************************************)
-<<<<<<< HEAD
-(*                                                                     *)
-(*                                OCaml                                *)
-(*                                                                     *)
-(*            Xavier Leroy, projet Cristal, INRIA Rocquencourt         *)
-(*                                                                     *)
-(*  Copyright 1996 Institut National de Recherche en Informatique et   *)
-(*     en Automatique.                                                    *)
-(*                                                                     *)
-=======
 (*                                                                        *)
 (*                                 OCaml                                  *)
 (*                                                                        *)
@@ -18,7 +8,6 @@
 (*   Copyright 1996 Institut National de Recherche en Informatique et     *)
 (*     en Automatique.                                                    *)
 (*                                                                        *)
->>>>>>> 0c0884bd
 (*   All rights reserved.  This file is distributed under the terms of    *)
 (*   the GNU Lesser General Public License version 2.1, with the          *)
 (*   special exception on linking described in the file LICENSE.          *)
@@ -110,7 +99,6 @@
 (* Symbols *)
 
 let symbol_prefix = if system = S_macosx then "_" else ""
-<<<<<<< HEAD
 
 let emit_symbol s = string_of_symbol symbol_prefix s
 
@@ -127,24 +115,6 @@
 
 let reset_imp_table () = Hashtbl.clear imp_table
 
-=======
-
-let emit_symbol s = string_of_symbol symbol_prefix s
-
-(* Record symbols used and defined - at the end generate extern for those
-   used but not defined *)
-
-let symbols_defined = ref StringSet.empty
-let symbols_used = ref StringSet.empty
-
-let add_def_symbol s = symbols_defined := StringSet.add s !symbols_defined
-let add_used_symbol s = symbols_used := StringSet.add s !symbols_used
-
-let imp_table = Hashtbl.create 16
-
-let reset_imp_table () = Hashtbl.clear imp_table
-
->>>>>>> 0c0884bd
 let get_imp_symbol s =
   match Hashtbl.find imp_table s with
   | exception Not_found ->
@@ -192,7 +162,6 @@
     I.lea (mem64_rip NONE (emit_symbol s)) arg
   else
     I.mov (sym (emit_symbol s)) arg
-<<<<<<< HEAD
 
 let locate_domain_state tgt =
   let bits = Domainstate.minor_heap_align_bits in
@@ -201,8 +170,6 @@
 
 let domain_field f base_reg =
   mem64 QWORD (Domainstate.idx_of_field f * 8) base_reg
-=======
->>>>>>> 0c0884bd
 
 (* Output a label *)
 
@@ -210,15 +177,9 @@
   match system with
   | S_macosx | S_win64 -> "L" ^ string_of_int lbl
   | _ -> ".L" ^ string_of_int lbl
-<<<<<<< HEAD
 
 let label s = sym (emit_label s)
 
-=======
-
-let label s = sym (emit_label s)
-
->>>>>>> 0c0884bd
 let def_label s = D.label (emit_label s)
 
 let emit_Llabel fallthrough lbl =
@@ -345,20 +306,14 @@
 
 let emit_call_gc gc =
   def_label gc.gc_lbl;
-<<<<<<< HEAD
   (* TODO KC:
-=======
->>>>>>> 0c0884bd
   begin match gc.gc_spacetime with
   | None -> assert (not Config.spacetime)
   | Some (node_ptr, index) ->
     assert Config.spacetime;
     spacetime_before_uninstrumented_call ~node_ptr ~index
   end;
-<<<<<<< HEAD
   *)
-=======
->>>>>>> 0c0884bd
   emit_call "caml_call_gc";
   def_label gc.gc_frame;
   I.jmp (label gc.gc_return_lbl)
@@ -385,19 +340,11 @@
     bound_error_sites :=
       { bd_lbl = lbl_bound_error; bd_frame = lbl_frame;
         bd_spacetime = spacetime; } :: !bound_error_sites;
-<<<<<<< HEAD
    lbl_bound_error
  end else begin
    if !bound_error_call = 0 then bound_error_call := new_label();
    !bound_error_call
  end
-=======
-    lbl_bound_error
-  end else begin
-    if !bound_error_call = 0 then bound_error_call := new_label();
-    !bound_error_call
-  end
->>>>>>> 0c0884bd
 
 let emit_call_bound_error bd =
   def_label bd.bd_lbl;
@@ -415,7 +362,6 @@
     def_label !bound_error_call;
     emit_call "caml_ml_array_bound_error"
   end
-<<<<<<< HEAD
 
 (* read barrier calls *)
 
@@ -437,8 +383,6 @@
   `{emit_label rb.rb_frame}:\n`;
   `	movq	%rax, {emit_reg rb.rb_dest}\n`;
   `	jmp	{emit_label rb.rb_return_lbl}\n`
-=======
->>>>>>> 0c0884bd
 
 (* Names for instructions *)
 
@@ -530,11 +474,7 @@
     if n <> 0
     then begin
       I.add (int n) rsp;
-<<<<<<< HEAD
-    cfi_adjust_cfa_offset (-n);
-=======
       cfi_adjust_cfa_offset (-n);
->>>>>>> 0c0884bd
     end;
     if fp then I.pop rbp;
     f ();
@@ -553,10 +493,9 @@
   try
     List.assoc cst !float_constants
   with Not_found ->
-<<<<<<< HEAD
-      let lbl = new_label() in
+    let lbl = new_label() in
     float_constants := (cst, lbl) :: !float_constants;
-      lbl
+    lbl
 
 let emit_float_constant f lbl =
   _label (emit_label lbl);
@@ -569,23 +508,6 @@
   D.global lbl;
   _label lbl
 
-=======
-    let lbl = new_label() in
-    float_constants := (cst, lbl) :: !float_constants;
-    lbl
-
-let emit_float_constant f lbl =
-  _label (emit_label lbl);
-  D.qword (Const f)
-
-let emit_global_label s =
-  let lbl = Compilenv.make_symbol (Some s) in
-  add_def_symbol lbl;
-  let lbl = emit_symbol lbl in
-  D.global lbl;
-  _label lbl
-
->>>>>>> 0c0884bd
 
 (* Output the assembly code for an instruction *)
 
@@ -596,19 +518,11 @@
 
 (* Emit an instruction *)
 let emit_instr fallthrough i =
-<<<<<<< HEAD
-    emit_debug_info i.dbg;
-    match i.desc with
-  | Lend -> ()
-    | Lop(Imove | Ispill | Ireload) ->
-        let src = i.arg.(0) and dst = i.res.(0) in
-=======
   emit_debug_info i.dbg;
   match i.desc with
   | Lend -> ()
   | Lop(Imove | Ispill | Ireload) ->
       let src = i.arg.(0) and dst = i.res.(0) in
->>>>>>> 0c0884bd
       if src.loc <> dst.loc then
         begin match src.typ, src.loc, dst.loc with
         | Float, Reg.Reg _, Reg.Reg _ -> I.movapd (reg src) (reg dst)
@@ -616,265 +530,218 @@
         | _ -> I.mov (reg src) (reg dst)
         end
   | Lop(Iconst_int n) ->
-<<<<<<< HEAD
-        if n = 0n then begin
-          match i.res.(0).loc with
-        | Reg _ -> I.xor (res i 0) (res i 0)
-        | _     -> I.mov (int 0) (res i 0)
-      end
-        else
-        I.mov (nat n) (res i 0)
-    | Lop(Iconst_float f) ->
-      begin match f with
-        | 0x0000_0000_0000_0000L ->       (* +0.0 *)
-          I.xorpd (res i 0) (res i 0)
-        | _ ->
-          let lbl = add_float_constant f in
-          I.movsd (mem64_rip NONE (emit_label lbl)) (res i 0)
-        end
-    | Lop(Iconst_symbol s) ->
-      add_used_symbol s;
-      load_symbol_addr s (res i 0)
-    | Lop(Icall_ind) ->
-        if Config.stats then begin
-          I.push r11;
-          I.mov r15 r11;
-          locate_domain_state r11;
-          I.inc (domain_field Domainstate.Domain_call_ind r11);
-          I.pop r11;
-        end;
-        I.call (arg i 0);
-        record_frame i.live false i.dbg ~label:label_after
-    | Lop(Icall_imm(s)) ->
-        if Config.stats then begin
-          I.mov r15 r11;
-          locate_domain_state r11;
-          I.inc (domain_field Domainstate.Domain_call_imm r11);
-        end;
-        add_used_symbol func;
-        emit_call func;
-        record_frame i.live false i.dbg ~label:label_after
-    | Lop(Itailcall_ind) ->
-        output_epilogue begin fun () ->
-        if Config.stats then begin
-          I.push r11;
-          I.mov r15 r11;
-          locate_domain_state r11;
-          I.inc (domain_field Domainstate.Domain_tailcall_ind r11);
-          I.pop r11;
-        end;
-        I.jmp (arg i 0);
-        (* TODO KC: Spacetime
-        if Config.spacetime then begin
-          record_frame Reg.Set.empty false i.dbg ~label:label_after
-        end
-        *)
-        end
-    | Lop(Itailcall_imm { func; }) ->
-        begin
-          if func = !function_name then begin
-            if Config.stats then begin
-              I.movq r15 r11;
-              locate_domain_state r11;
-              I.inc (domain_field Domainstate.Domain_tailcall_imm r11);
-            end;
-            I.jmp (label !tailrec_entry_point)
-          end else begin
-            output_epilogue begin fun () ->
-              if Config.stats then begin
-                I.movq r15 r11;
-                locate_domain_state r11;
-                I.inc (domain_field Domainstate.Domain_tailcall_imm r11)
-              end;
-              add_used_symbol func;
-              emit_jump func
-            end
-=======
       if n = 0n then begin
         match i.res.(0).loc with
-        | Reg _ -> I.xor (res i 0) (res i 0)
-        | _     -> I.mov (int 0) (res i 0)
-      end
-      else
+      | Reg _ -> I.xor (res i 0) (res i 0)
+      | _     -> I.mov (int 0) (res i 0)
+      end else
         I.mov (nat n) (res i 0)
   | Lop(Iconst_float f) ->
       begin match f with
-      | 0x0000_0000_0000_0000L ->       (* +0.0 *)
-          I.xorpd (res i 0) (res i 0)
-      | _ ->
-          let lbl = add_float_constant f in
-          I.movsd (mem64_rip NONE (emit_label lbl)) (res i 0)
+        | 0x0000_0000_0000_0000L ->       (* +0.0 *)
+            I.xorpd (res i 0) (res i 0)
+        | _ ->
+            let lbl = add_float_constant f in
+            I.movsd (mem64_rip NONE (emit_label lbl)) (res i 0)
       end
   | Lop(Iconst_symbol s) ->
       add_used_symbol s;
       load_symbol_addr s (res i 0)
-  | Lop(Icall_ind { label_after; }) ->
-      I.call (arg i 0);
-      record_frame i.live false i.dbg ~label:label_after
-  | Lop(Icall_imm { func; label_after; }) ->
+  | Lop(Icall_ind) ->
+      if Config.stats then begin
+        I.push r11;
+        I.mov r15 r11;
+        locate_domain_state r11;
+        I.inc (domain_field Domainstate.Domain_call_ind r11);
+        I.pop r11;
+      end;
+        I.call (arg i 0);
+        record_frame i.live false i.dbg ~label:label_after
+  | Lop(Icall_imm(s)) ->
+      if Config.stats then begin
+        I.mov r15 r11;
+        locate_domain_state r11;
+        I.inc (domain_field Domainstate.Domain_call_imm r11);
+      end;
       add_used_symbol func;
       emit_call func;
       record_frame i.live false i.dbg ~label:label_after
-  | Lop(Itailcall_ind { label_after; }) ->
+  | Lop(Itailcall_ind) ->
       output_epilogue begin fun () ->
-        I.jmp (arg i 0);
-        if Config.spacetime then begin
-          record_frame Reg.Set.empty false i.dbg ~label:label_after
+      if Config.stats then begin
+        I.push r11;
+        I.mov r15 r11;
+        locate_domain_state r11;
+        I.inc (domain_field Domainstate.Domain_tailcall_ind r11);
+        I.pop r11;
+      end;
+      I.jmp (arg i 0);
+      (* TODO KC: Spacetime
+      if Config.spacetime then begin
+        record_frame Reg.Set.empty false i.dbg ~label:label_after
+      end
+      *)
+      end
+  | Lop(Itailcall_imm { func; }) ->
+      begin
+        if func = !function_name then begin
+          if Config.stats then begin
+            I.movq r15 r11;
+            locate_domain_state r11;
+            I.inc (domain_field Domainstate.Domain_tailcall_imm r11);
+          end;
+          I.jmp (label !tailrec_entry_point)
+        end else begin
+          output_epilogue begin fun () ->
+            if Config.stats then begin
+              I.movq r15 r11;
+              locate_domain_state r11;
+              I.inc (domain_field Domainstate.Domain_tailcall_imm r11)
+          end;
+          add_used_symbol func;
+          emit_jump func
         end
-      end
-  | Lop(Itailcall_imm { func; label_after; }) ->
-      begin
-        if func = !function_name then
-          I.jmp (label !tailrec_entry_point)
-        else begin
-          output_epilogue begin fun () ->
-            add_used_symbol func;
-            emit_jump func
->>>>>>> 0c0884bd
           end
         end;
         (* FIXME KC:
           if Config.spacetime then begin
           record_frame Reg.Set.empty false i.dbg ~label:label_after
         end
-<<<<<<< HEAD
         *)
-    | Lop(Iextcall {func; alloc; stack_off; label_after}) ->
-        add_used_symbol func;
-        if stack_off > 0 then
-          begin
-            I.lea (mem64 QWORD 0 rsp) r13;
-            I.lea (mem64 QWORD stack_off rsp) r12;
-            load_symbol_addr func rax;
-            emit_call "caml_c_call_stack_args";
-            record_frame i.live false i.dbg ~label:label_after;
-          (* caml_c_call preserves the old value of %r15, but this may no longer
-             be the correct minor heap pointer, so we reload young_ptr *)
-          locate_domain_state r15;
-          if Config.stats then begin
-            I.inc (domain_field Domainstate.Domain_extcall_alloc_stackargs r15)
-          end;
-          I.mov (domain_field Domainstate.Domain_young_ptr r15) r15;
-          end
-        else if alloc then begin
-          load_symbol_addr func rax;
-          emit_call "caml_c_call";
-          record_frame i.live false i.dbg ~label:label_after;
-          (* caml_c_call preserves the old value of %r15, but this may no longer
-             be the correct minor heap pointer, so we reload young_ptr *)
-          locate_domain_state r15;
-          if Config.stats then begin
-            I.inc (domain_field Domainstate.Domain_extcall_alloc r15)
-          end;
-          I.mov (domain_field Domainstate.Domain_young_ptr r15) r15;
-        end else begin
-          I.mov rsp r10;
-          I.mov r15 r11;
-          locate_domain_state r11;
-          if Config.stats then begin
-            I.inc (domain_field Domainstate.Domain_extcall_noalloc r15);
-          end;
-          cfi_remember_state ();
-          I.mov (domain_field Domainstate.Domain_system_sp r11) rsp;
-          cfi_def_cfa_offset 8;
-          I.push r10;
-          cfi_adjust_cfa_offset 8;
-          emit_call func;
-          (* FIXME KC:
-          if Config.spacetime then begin
-            record_frame Reg.Set.empty false i.dbg ~label:label_after
-          end
-          *)
-          I.pop r10;
-          cfi_adjust_cfa_offset (-8);
-          I.mov r10 rsp;
-          cfi_restore_state ();
+  | Lop(Iextcall {func; alloc; stack_off; label_after}) ->
+      add_used_symbol func;
+      if stack_off > 0 then begin
+        I.lea (mem64 QWORD 0 rsp) r13;
+        I.lea (mem64 QWORD stack_off rsp) r12;
+        load_symbol_addr func rax;
+        emit_call "caml_c_call_stack_args";
+        record_frame i.live false i.dbg ~label:label_after;
+        (* caml_c_call preserves the old value of %r15, but this may no longer
+           be the correct minor heap pointer, so we reload young_ptr *)
+        locate_domain_state r15;
+        if Config.stats then begin
+          I.inc (domain_field Domainstate.Domain_extcall_alloc_stackargs r15)
+        end;
+        I.mov (domain_field Domainstate.Domain_young_ptr r15) r15;
+      end else if alloc then begin
+        load_symbol_addr func rax;
+        emit_call "caml_c_call";
+        record_frame i.live false i.dbg ~label:label_after;
+        (* caml_c_call preserves the old value of %r15, but this may no longer
+           be the correct minor heap pointer, so we reload young_ptr *)
+        locate_domain_state r15;
+        if Config.stats then begin
+          I.inc (domain_field Domainstate.Domain_extcall_alloc r15)
+        end;
+        I.mov (domain_field Domainstate.Domain_young_ptr r15) r15;
+      end else begin
+        I.mov rsp r10;
+        I.mov r15 r11;
+        locate_domain_state r11;
+        if Config.stats then begin
+          I.inc (domain_field Domainstate.Domain_extcall_noalloc r15);
+        end;
+        cfi_remember_state ();
+        I.mov (domain_field Domainstate.Domain_system_sp r11) rsp;
+        cfi_def_cfa_offset 8;
+        I.push r10;
+        cfi_adjust_cfa_offset 8;
+        emit_call func;
+        (* FIXME KC:
+        if Config.spacetime then begin
+          record_frame Reg.Set.empty false i.dbg ~label:label_after
         end
-    | Lop(Istackoffset n) ->
-        if n < 0
-        then I.add (int (-n)) rsp
-        else if n > 0
-        then I.sub (int n) rsp;
-        if n <> 0
-        then cfi_adjust_cfa_offset n;
-        stack_offset := !stack_offset + n
-    | Lop(Iload(chunk, addr)) ->
-        let dest = res i 0 in
-        if Config.stats then begin
-          I.push r15;
-          locate_domain_state r15;
-          I.inc (domain_field Domainstate.Domain_immutable_loads r15);
-          I.pop r15;
-        end;
-        begin match chunk with
-        | Word_int | Word_val ->
-            I.mov (addressing addr QWORD i 0) dest
-            | Byte_unsigned ->
-            I.movzx (addressing addr BYTE i 0) dest
-            | Byte_signed ->
-            I.movsx (addressing addr BYTE i 0) dest
-            | Sixteen_unsigned ->
-            I.movzx (addressing addr WORD i 0) dest
-            | Sixteen_signed ->
-            I.movsx (addressing addr WORD i 0) dest;
-            | Thirtytwo_unsigned ->
-            I.mov (addressing addr DWORD i 0) (res32 i 0)
-            | Thirtytwo_signed ->
-            I.movsxd (addressing addr DWORD i 0) dest
-            | Single ->
-            I.cvtss2sd (addressing addr REAL4 i 0) dest
-            | Double | Double_u ->
-            I.movsd (addressing addr REAL8 i 0) dest
-          end
-    | Lop Iloadmut ->
-        if Config.stats then begin
-          I.mov r15 rax;
-          locate_domain_state rax;
-          I.inc (domain_field Domainstate.Domain_mutable_loads rax);
-        end;
-        `	movq	({emit_reg i.arg.(0)},{emit_reg i.arg.(1)},8), {emit_reg i.res.(0)}\n`;
-        `	movq	{emit_reg i.res.(0)}, %rax\n`;
-        `	xorq	%r15, %rax\n`;
-        let s = Nativeint.(shift_left one Domainstate.minor_heap_align_bits) in
-        `	subq	${emit_nativeint s}, %rax\n`;
-        let bits = Domainstate.minor_heap_align_bits + Domainstate.minor_heap_sel_bits in
-        let minor_val_bitmask = Nativeint.(logor one (shift_left minus_one bits)) in
-        `	movabsq	${emit_nativeint minor_val_bitmask}, %rdx\n`;
-        `	testq	%rdx, %rax\n`;
-        let lbl_call_read_barrier = new_label () in
-        let lbl_return = new_label () in
-        let lbl_frame = record_frame_label i.live Debuginfo.none in
-        `	jz	{emit_label lbl_call_read_barrier}\n`;
-        `{emit_label lbl_return}:\n`;
-        read_barrier_call_sites :=
-          { rb_base = i.arg.(0);
-            rb_off = i.arg.(1);
-            rb_dest = i.res.(0);
-            rb_lbl = lbl_call_read_barrier;
-            rb_return_lbl = lbl_return;
-            rb_frame = lbl_frame } :: !read_barrier_call_sites
-    | Lop(Istore(chunk, addr, is_assignment)) ->
-        if Config.stats && is_assignment then begin
-          I.push r15;
-          locate_domain_state r15;
-          I.inc (domain_field Domainstate.Domain_immutable_stores r15);
-          I.pop r15;
-        end;
-        begin match chunk with
-        | Word_int | Word_val ->
+        *)
+        I.pop r10;
+        cfi_adjust_cfa_offset (-8);
+        I.mov r10 rsp;
+        cfi_restore_state ();
+      end
+  | Lop(Istackoffset n) ->
+      if n < 0
+      then I.add (int (-n)) rsp
+      else if n > 0
+      then I.sub (int n) rsp;
+      if n <> 0
+      then cfi_adjust_cfa_offset n;
+      stack_offset := !stack_offset + n
+  | Lop(Iload(chunk, addr)) ->
+      let dest = res i 0 in
+      if Config.stats then begin
+        I.push r15;
+        locate_domain_state r15;
+        I.inc (domain_field Domainstate.Domain_immutable_loads r15);
+        I.pop r15;
+      end;
+      begin match chunk with
+      | Word_int | Word_val ->
+          I.mov (addressing addr QWORD i 0) dest
+      | Byte_unsigned ->
+          I.movzx (addressing addr BYTE i 0) dest
+      | Byte_signed ->
+          I.movsx (addressing addr BYTE i 0) dest
+      | Sixteen_unsigned ->
+          I.movzx (addressing addr WORD i 0) dest
+      | Sixteen_signed ->
+          I.movsx (addressing addr WORD i 0) dest;
+      | Thirtytwo_unsigned ->
+          I.mov (addressing addr DWORD i 0) (res32 i 0)
+      | Thirtytwo_signed ->
+          I.movsxd (addressing addr DWORD i 0) dest
+      | Single ->
+          I.cvtss2sd (addressing addr REAL4 i 0) dest
+      | Double | Double_u ->
+          I.movsd (addressing addr REAL8 i 0) dest
+      end
+  | Lop Iloadmut ->
+      if Config.stats then begin
+        I.mov r15 rax;
+        locate_domain_state rax;
+        I.inc (domain_field Domainstate.Domain_mutable_loads rax);
+      end;
+      `	movq	({emit_reg i.arg.(0)},{emit_reg i.arg.(1)},8), {emit_reg i.res.(0)}\n`;
+      `	movq	{emit_reg i.res.(0)}, %rax\n`;
+      `	xorq	%r15, %rax\n`;
+      let s = Nativeint.(shift_left one Domainstate.minor_heap_align_bits) in
+      `	subq	${emit_nativeint s}, %rax\n`;
+      let bits = Domainstate.minor_heap_align_bits + Domainstate.minor_heap_sel_bits in
+      let minor_val_bitmask = Nativeint.(logor one (shift_left minus_one bits)) in
+      `	movabsq	${emit_nativeint minor_val_bitmask}, %rdx\n`;
+      `	testq	%rdx, %rax\n`;
+      let lbl_call_read_barrier = new_label () in
+      let lbl_return = new_label () in
+      let lbl_frame = record_frame_label i.live Debuginfo.none in
+      `	jz	{emit_label lbl_call_read_barrier}\n`;
+      `{emit_label lbl_return}:\n`;
+      read_barrier_call_sites :=
+        { rb_base = i.arg.(0);
+          rb_off = i.arg.(1);
+          rb_dest = i.res.(0);
+          rb_lbl = lbl_call_read_barrier;
+          rb_return_lbl = lbl_return;
+          rb_frame = lbl_frame } :: !read_barrier_call_sites
+  | Lop(Istore(chunk, addr, is_assignment)) ->
+      if Config.stats && is_assignment then begin
+        I.push r15;
+        locate_domain_state r15;
+        I.inc (domain_field Domainstate.Domain_immutable_stores r15);
+        I.pop r15;
+      end;
+      begin match chunk with
+      | Word_int | Word_val ->
           I.mov (arg i 0) (addressing addr QWORD i 1)
-          | Byte_unsigned | Byte_signed ->
+      | Byte_unsigned | Byte_signed ->
           I.mov (arg8 i 0) (addressing addr BYTE i 1)
-          | Sixteen_unsigned | Sixteen_signed ->
+      | Sixteen_unsigned | Sixteen_signed ->
           I.mov (arg16 i 0) (addressing addr WORD i 1)
-          | Thirtytwo_signed | Thirtytwo_unsigned ->
+      | Thirtytwo_signed | Thirtytwo_unsigned ->
           I.mov (arg32 i 0) (addressing addr DWORD i 1)
-          | Single ->
+      | Single ->
           I.cvtsd2ss (arg i 0) xmm15;
           I.movss xmm15 (addressing addr REAL4 i 1)
-          | Double | Double_u ->
+      | Double | Double_u ->
           I.movsd (arg i 0) (addressing addr REAL8 i 1)
-        end
+      end
   | Lop(Ialloc { words = n; label_after_call_gc; spacetime_index; }) ->
       (* TODO Spacetime *)
       if !fastcode_flag then begin
@@ -907,165 +774,24 @@
               gc_return_lbl = lbl_redo;
             gc_frame = lbl_frame;
             gc_spacetime; } :: !call_gc_sites
-        end else begin
-          if Config.stats then begin
-            I.mov r15 rax
-            locate_domain_state rax;
-            I.inc (domain_field Domainstate.Domain_allocations rax);
-          end;
-          if Config.spacetime then begin
-            (* spacetime_before_uninstrumented_call ~node_ptr:(arg i 0)
-              ~index:spacetime_index; *)
-            ()
-          end;
-          begin match n with
-          | 16 -> emit_call "caml_alloc1"
-          | 24 -> emit_call "caml_alloc2"
-          | 32 -> emit_call "caml_alloc3"
-          | _  ->
-            I.mov (int n) rax;
-            emit_call "caml_allocN"
-          end;
-          let label =
-            record_frame_label ?label:label_after_call_gc i.live false
-              Debuginfo.none
-          in
-          def_label label;
-          I.lea (mem64 NONE 8 R15) (res i 0)
-        end
-    | Lop(Iintop(Icomp cmp)) ->
-      I.cmp (arg i 1) (arg i 0);
-      I.set (cond cmp) al;
-      I.movzx al (res i 0)
-    | Lop(Iintop_imm(Icomp cmp, n)) ->
-=======
-      end;
-      if Config.spacetime then begin
-        record_frame Reg.Set.empty false i.dbg ~label:label_after
-      end
-  | Lop(Iextcall { func; alloc; label_after; }) ->
-      add_used_symbol func;
-      if alloc then begin
-        load_symbol_addr func rax;
-        emit_call "caml_c_call";
-        record_frame i.live false i.dbg ~label:label_after;
-        if system <> S_win64 then begin
-          (* TODO: investigate why such a diff.
-             This comes from:
-            http://caml.inria.fr/cgi-bin/viewvc.cgi?view=revision&revision=12664
-
-             If we do the same for Win64, we probably need to change
-             amd64nt.asm accordingly.
-          *)
-          load_symbol_addr "caml_young_ptr" r11;
-          I.mov (mem64 QWORD 0 R11) r15
-        end
       end else begin
-        emit_call func;
+        if Config.stats then begin
+          I.mov r15 rax
+          locate_domain_state rax;
+          I.inc (domain_field Domainstate.Domain_allocations rax);
+        end;
         if Config.spacetime then begin
-          record_frame Reg.Set.empty false i.dbg ~label:label_after
-        end
-      end
-  | Lop(Istackoffset n) ->
-      if n < 0
-      then I.add (int (-n)) rsp
-      else if n > 0
-      then I.sub (int n) rsp;
-      if n <> 0
-      then cfi_adjust_cfa_offset n;
-      stack_offset := !stack_offset + n
-  | Lop(Iload(chunk, addr)) ->
-      let dest = res i 0 in
-      begin match chunk with
-      | Word_int | Word_val ->
-          I.mov (addressing addr QWORD i 0) dest
-      | Byte_unsigned ->
-          I.movzx (addressing addr BYTE i 0) dest
-      | Byte_signed ->
-          I.movsx (addressing addr BYTE i 0) dest
-      | Sixteen_unsigned ->
-          I.movzx (addressing addr WORD i 0) dest
-      | Sixteen_signed ->
-          I.movsx (addressing addr WORD i 0) dest;
-      | Thirtytwo_unsigned ->
-          I.mov (addressing addr DWORD i 0) (res32 i 0)
-      | Thirtytwo_signed ->
-          I.movsxd (addressing addr DWORD i 0) dest
-      | Single ->
-          I.cvtss2sd (addressing addr REAL4 i 0) dest
-      | Double | Double_u ->
-          I.movsd (addressing addr REAL8 i 0) dest
-      end
-  | Lop(Istore(chunk, addr, _)) ->
-      begin match chunk with
-      | Word_int | Word_val ->
-          I.mov (arg i 0) (addressing addr QWORD i 1)
-      | Byte_unsigned | Byte_signed ->
-          I.mov (arg8 i 0) (addressing addr BYTE i 1)
-      | Sixteen_unsigned | Sixteen_signed ->
-          I.mov (arg16 i 0) (addressing addr WORD i 1)
-      | Thirtytwo_signed | Thirtytwo_unsigned ->
-          I.mov (arg32 i 0) (addressing addr DWORD i 1)
-      | Single ->
-          I.cvtsd2ss (arg i 0) xmm15;
-          I.movss xmm15 (addressing addr REAL4 i 1)
-      | Double | Double_u ->
-          I.movsd (arg i 0) (addressing addr REAL8 i 1)
-      end
-  | Lop(Ialloc { words = n; label_after_call_gc; spacetime_index; }) ->
-      if !fastcode_flag then begin
-        let lbl_redo = new_label() in
-        def_label lbl_redo;
-        I.sub (int n) r15;
-        let spacetime_node_hole_ptr_is_in_rax =
-          Config.spacetime && (i.arg.(0).loc = Reg 0)
-        in
-        if !Clflags.dlcode then begin
-          (* When using Spacetime, %rax might be the node pointer, so we
-             must take care not to clobber it.  (Whilst we can tell the
-             register allocator that %rax is destroyed by Ialloc, we can't
-             force that the argument (the node pointer) is not in %rax.) *)
-          if spacetime_node_hole_ptr_is_in_rax then begin
-            I.push rax
-          end;
-          load_symbol_addr "caml_young_limit" rax;
-          I.cmp (mem64 QWORD 0 RAX) r15;
-          if spacetime_node_hole_ptr_is_in_rax then begin
-            I.pop rax  (* this does not affect the flags *)
-          end
-        end else
-          I.cmp (mem64_rip QWORD (emit_symbol "caml_young_limit")) r15;
-        let lbl_call_gc = new_label() in
-        let dbg =
-          if not Config.spacetime then Debuginfo.none
-          else i.dbg
-        in
-        let lbl_frame =
-          record_frame_label ?label:label_after_call_gc i.live false dbg
-        in
-        I.jb (label lbl_call_gc);
-        I.lea (mem64 NONE 8 R15) (res i 0);
-        let gc_spacetime =
-          if not Config.spacetime then None
-          else Some (arg i 0, spacetime_index)
-        in
-        call_gc_sites :=
-          { gc_lbl = lbl_call_gc;
-            gc_return_lbl = lbl_redo;
-            gc_frame = lbl_frame;
-            gc_spacetime; } :: !call_gc_sites
-      end else begin
-        if Config.spacetime then begin
-          spacetime_before_uninstrumented_call ~node_ptr:(arg i 0)
-            ~index:spacetime_index;
+          (* spacetime_before_uninstrumented_call ~node_ptr:(arg i 0)
+            ~index:spacetime_index; *)
+          ()
         end;
         begin match n with
         | 16 -> emit_call "caml_alloc1"
         | 24 -> emit_call "caml_alloc2"
         | 32 -> emit_call "caml_alloc3"
         | _  ->
-            I.mov (int n) rax;
-            emit_call "caml_allocN"
+          I.mov (int n) rax;
+          emit_call "caml_allocN"
         end;
         let label =
           record_frame_label ?label:label_after_call_gc i.live false
@@ -1079,7 +805,6 @@
       I.set (cond cmp) al;
       I.movzx al (res i 0)
   | Lop(Iintop_imm(Icomp cmp, n)) ->
->>>>>>> 0c0884bd
       I.cmp (int n) (arg i 0);
       I.set (cond cmp) al;
       I.movzx al (res i 0)
@@ -1099,49 +824,6 @@
       let lbl = bound_error_label ?label:label_after_error i.dbg ~spacetime in
       I.cmp (int n) (arg i 0);
       I.jbe (label lbl)
-<<<<<<< HEAD
-    | Lop(Iintop(Idiv | Imod)) ->
-      I.cqo ();
-      I.idiv (arg i 1)
-    | Lop(Iintop(Ilsl | Ilsr | Iasr as op)) ->
-        (* We have i.arg.(0) = i.res.(0) and i.arg.(1) = %rcx *)
-      instr_for_intop op cl (res i 0)
-    | Lop(Iintop Imulh) ->
-      I.imul (arg i 1) None
-    | Lop(Iintop op) ->
-        (* We have i.arg.(0) = i.res.(0) *)
-      instr_for_intop op (arg i 1) (res i 0)
-    | Lop(Iintop_imm(Iadd, n)) when i.arg.(0).loc <> i.res.(0).loc ->
-      I.lea (mem64 NONE n (arg64 i 0)) (res i 0)
-    | Lop(Iintop_imm(Iadd, 1) | Iintop_imm(Isub, -1)) ->
-      I.inc (res i 0)
-    | Lop(Iintop_imm(Iadd, -1) | Iintop_imm(Isub, 1)) ->
-      I.dec (res i 0)
-    | Lop(Iintop_imm(op, n)) ->
-        (* We have i.arg.(0) = i.res.(0) *)
-      instr_for_intop op (int n) (res i 0)
-    | Lop(Inegf) ->
-      I.xorpd (mem64_rip OWORD (emit_symbol "caml_negf_mask")) (res i 0)
-    | Lop(Iabsf) ->
-      I.andpd (mem64_rip OWORD (emit_symbol "caml_absf_mask")) (res i 0)
-    | Lop(Iaddf | Isubf | Imulf | Idivf as floatop) ->
-      instr_for_floatop floatop (arg i 1) (res i 0)
-    | Lop(Ifloatofint) ->
-      I.cvtsi2sd  (arg i 0)  (res i 0)
-    | Lop(Iintoffloat) ->
-      I.cvttsd2si (arg i 0) (res i 0)
-    | Lop(Ispecific(Ilea addr)) ->
-      I.lea (addressing addr NONE i 0) (res i 0)
-    | Lop(Ispecific(Istore_int(n, addr, _))) ->
-      I.mov (nat n) (addressing addr QWORD i 0)
-    | Lop(Ispecific(Istore_symbol(s, addr, _))) ->
-      assert (not !Clflags.pic_code && not !Clflags.dlcode);
-      add_used_symbol s;
-      load_symbol_addr s (addressing addr QWORD i 0)
-    | Lop(Ispecific(Ioffset_loc(n, addr))) ->
-      I.add (int n) (addressing addr QWORD i 0)
-    | Lop(Ispecific(Ifloatarithmem(op, addr))) ->
-=======
   | Lop(Iintop(Idiv | Imod)) ->
       I.cqo ();
       I.idiv (arg i 1)
@@ -1183,7 +865,6 @@
   | Lop(Ispecific(Ioffset_loc(n, addr))) ->
       I.add (int n) (addressing addr QWORD i 0)
   | Lop(Ispecific(Ifloatarithmem(op, addr))) ->
->>>>>>> 0c0884bd
       instr_for_floatarithmem op (addressing addr REAL8 i 1) (res i 0)
   | Lop(Ispecific(Ibswap 16)) ->
       I.xchg ah al;
@@ -1195,75 +876,6 @@
       I.bswap (res i 0)
   | Lop(Ispecific(Ibswap _)) ->
       assert false
-<<<<<<< HEAD
-    | Lop(Ispecific Isqrtf) ->
-      I.sqrtsd (arg i 0) (res i 0)
-    | Lop(Ispecific(Ifloatsqrtf addr)) ->
-      I.sqrtsd (addressing addr REAL8 i 0) (res i 0)
-    | Lreloadretaddr ->
-        ()
-    | Lreturn ->
-        output_epilogue begin fun () ->
-        I.ret ()
-        end
-    | Llabel lbl ->
-      emit_Llabel fallthrough lbl
-    | Lbranch lbl ->
-      I.jmp (label lbl)
-    | Lcondbranch(tst, lbl) ->
-      let lbl = label lbl in
-        begin match tst with
-      | Itruetest ->
-            output_test_zero i.arg.(0);
-          I.jne lbl
-        | Ifalsetest ->
-            output_test_zero i.arg.(0);
-          I.je lbl
-        | Iinttest cmp ->
-          I.cmp (arg i 1) (arg i 0);
-          I.j (cond cmp) lbl
-        | Iinttest_imm((Isigned Ceq | Isigned Cne |
-                        Iunsigned Ceq | Iunsigned Cne) as cmp, 0) ->
-            output_test_zero i.arg.(0);
-          I.j (cond cmp) lbl
-        | Iinttest_imm(cmp, n) ->
-          I.cmp (int n) (arg i 0);
-          I.j (cond cmp) lbl
-        | Ifloattest(cmp, neg) ->
-          emit_float_test cmp neg i lbl
-        | Ioddtest ->
-          I.test (int 1) (arg8 i 0);
-          I.jne lbl
-        | Ieventest ->
-          I.test (int 1) (arg8 i 0);
-          I.je lbl
-        end
-    | Lcondbranch3(lbl0, lbl1, lbl2) ->
-      I.cmp (int 1) (arg i 0);
-            begin match lbl0 with
-      | None -> ()
-      | Some lbl -> I.jb (label lbl)
-            end;
-            begin match lbl1 with
-      | None -> ()
-      | Some lbl -> I.je (label lbl)
-            end;
-            begin match lbl2 with
-      | None -> ()
-      | Some lbl -> I.jg (label lbl)
-            end
-    | Lswitch jumptbl ->
-      let lbl = emit_label (new_label()) in
-        (* rax and rdx are clobbered by the Lswitch,
-           meaning that no variable that is live across the Lswitch
-           is assigned to rax or rdx.  However, the argument to Lswitch
-           can still be assigned to one of these two registers, so
-           we must be careful not to clobber it before use. *)
-        let (tmp1, tmp2) =
-          if i.arg.(0).loc = Reg 0 (* rax *)
-          then (phys_reg 4 (*rdx*), phys_reg 0 (*rax*))
-          else (phys_reg 0 (*rax*), phys_reg 4 (*rdx*)) in
-=======
   | Lop(Ispecific Isqrtf) ->
       I.sqrtsd (arg i 0) (res i 0)
   | Lop(Ispecific(Ifloatsqrtf addr)) ->
@@ -1331,8 +943,6 @@
         if i.arg.(0).loc = Reg 0 (* rax *)
         then (phys_reg 4 (*rdx*), phys_reg 0 (*rax*))
         else (phys_reg 0 (*rax*), phys_reg 4 (*rdx*)) in
-
->>>>>>> 0c0884bd
       I.lea (mem64_rip NONE lbl) (reg tmp1);
       I.movsxd (mem64 DWORD 0 (arg64 i 0) ~scale:4 ~base:(reg64 tmp1))
                (reg tmp2);
@@ -1346,31 +956,6 @@
       end;
       D.align 4;
       _label lbl;
-<<<<<<< HEAD
-        for i = 0 to Array.length jumptbl - 1 do
-        D.long (ConstSub (ConstLabel(emit_label jumptbl.(i)),
-                         ConstLabel lbl))
-        done;
-      D.text ()
-    | Lsetuptrap lbl ->
-        I.call (label lbl)
-    | Lpushtrap ->
-        cfi_adjust_cfa_offset 8;
-        I.push r14;
-        cfi_adjust_cfa_offset 8;
-        I.mov r15 r14;
-        locate_domain_state r14;
-        I.mov (domain_field Domainstate.Domain_stack_high r14) r14;
-        I.sub rsp r14;
-        stack_offset := !stack_offset + 16
-    | Lpoptrap ->
-        I.pop r14;
-        cfi_adjust_cfa_offset (-8);
-        I.add (int 8) rsp;
-        cfi_adjust_cfa_offset (-8);
-        stack_offset := !stack_offset - 16
-    | Lraise k ->
-=======
       for i = 0 to Array.length jumptbl - 1 do
         D.long (ConstSub (ConstLabel(emit_label jumptbl.(i)),
                          ConstLabel lbl))
@@ -1382,7 +967,10 @@
       cfi_adjust_cfa_offset 8;
       I.push r14;
       cfi_adjust_cfa_offset 8;
-      I.mov rsp r14;
+      I.mov r15 r14;
+      locate_domain_state r14;
+      I.mov (domain_field Domainstate.Domain_stack_high r14) r14;
+      I.sub rsp r14;
       stack_offset := !stack_offset + 16
   | Lpoptrap ->
       I.pop r14;
@@ -1391,7 +979,6 @@
       cfi_adjust_cfa_offset (-8);
       stack_offset := !stack_offset - 16
   | Lraise k ->
->>>>>>> 0c0884bd
       (* No Spacetime instrumentation is required for [caml_raise_exn] and
          [caml_reraise_exn].  The only function called that might affect the
          trie is [caml_stash_backtrace], and it does not. *)
@@ -1400,20 +987,13 @@
           emit_call "caml_raise_exn";
           record_frame Reg.Set.empty true i.dbg
       | Cmm.Raise_notrace ->
-<<<<<<< HEAD
           I.movq r15 rsp;
           locate_domain_state rsp;
           I.mov (domain_field Domainstate.Domain_stack_high rsp) rsp;
           I.sub r14 rsp;
           I.pop r14;
           I.ret ()
-        end
-=======
-          I.mov r14 rsp;
-          I.pop r14;
-          I.ret ()
       end
->>>>>>> 0c0884bd
 
 let rec emit_all fallthrough i =
   match i.desc with
@@ -1426,19 +1006,11 @@
 
 let emit_profile () =
   if system = S_gnu || system = S_linux then begin
-<<<<<<< HEAD
-      (* mcount preserves rax, rcx, rdx, rsi, rdi, r8, r9 explicitly
-         and rbx, rbp, r12-r15 like all C functions.  This includes
-         all the registers used for argument passing, so we don't
-         need to preserve other regs.  We do need to initialize rbp
-         like mcount expects it, though. *)
-=======
     (* mcount preserves rax, rcx, rdx, rsi, rdi, r8, r9 explicitly
        and rbx, rbp, r12-r15 like all C functions.  This includes
        all the registers used for argument passing, so we don't
        need to preserve other regs.  We do need to initialize rbp
        like mcount expects it, though. *)
->>>>>>> 0c0884bd
     I.push r10;
     if not fp then I.mov rsp rbp;
     (* No Spacetime instrumentation needed: [mcount] cannot call anything
@@ -1448,7 +1020,6 @@
   end
 
 let all_functions = ref []
-<<<<<<< HEAD
 
 
 type preproc_fun_result =
@@ -1482,8 +1053,6 @@
      contains_external_calls = false}
   in
   proc_instr r fs fun_body
-=======
->>>>>>> 0c0884bd
 
 (* Emission of a function declaration *)
 
@@ -1495,20 +1064,14 @@
   call_gc_sites := [];
   bound_error_sites := [];
   bound_error_call := 0;
-<<<<<<< HEAD
   read_barrier_call_sites := [];
-=======
->>>>>>> 0c0884bd
   all_functions := fundecl :: !all_functions;
   D.text ();
   D.align 16;
   add_def_symbol fundecl.fun_name;
-<<<<<<< HEAD
   Emitaux.emit_block_header_for_closure ~word_directive:".quad"
     ~comment_string:"#"
     ~function_entry_points_are_doubleword_aligned:true;
-=======
->>>>>>> 0c0884bd
   if system = S_macosx
   && not !Clflags.output_c_object
   && is_generic_function fundecl.fun_name
@@ -1521,11 +1084,7 @@
   cfi_startproc ();
   if fp then begin
     I.push rbp;
-<<<<<<< HEAD
-       cfi_adjust_cfa_offset 8;
-=======
     cfi_adjust_cfa_offset 8;
->>>>>>> 0c0884bd
     I.mov rsp rbp;
   end;
   if !Clflags.gprofile then emit_profile();
@@ -1534,7 +1093,6 @@
     if n <> 0
     then begin
       I.sub (int n) rsp;
-<<<<<<< HEAD
       cfi_adjust_cfa_offset n
     end
   end;
@@ -1600,22 +1158,6 @@
       cfi_adjust_cfa_offset (-n);
     end;
   end;
-=======
-      cfi_adjust_cfa_offset n;
-    end;
-  end;
-  def_label !tailrec_entry_point;
-  emit_all true fundecl.fun_body;
-  List.iter emit_call_gc !call_gc_sites;
-  emit_call_bound_errors ();
-  if frame_required() then begin
-    let n = frame_size() - 8 - (if fp then 8 else 0) in
-    if n <> 0
-    then begin
-      cfi_adjust_cfa_offset (-n);
-    end;
-  end;
->>>>>>> 0c0884bd
   cfi_endproc ();
   begin match system with
   | S_gnu | S_linux ->
@@ -1624,11 +1166,7 @@
         (ConstSub (
             ConstThis,
             ConstLabel (emit_symbol fundecl.fun_name)))
-<<<<<<< HEAD
-    | _ -> ()
-=======
   | _ -> ()
->>>>>>> 0c0884bd
   end
 
 (* Emission of data *)
@@ -1681,11 +1219,7 @@
     | S_mingw64 | S_cygwin -> D.section [".rdata"] (Some "dr") []
     | S_win64 -> D.data ()
     | _ -> D.section [".rodata.cst8"] (Some "a") ["@progbits"]
-<<<<<<< HEAD
-  end;
-=======
     end;
->>>>>>> 0c0884bd
     D.align 16;
     _label (emit_symbol "caml_negf_mask");
     D.qword (Const 0x8000000000000000L);
@@ -1745,11 +1279,7 @@
     | S_mingw64 | S_cygwin -> D.section [".rdata"] (Some "dr") []
     | S_win64 -> D.data ()
     | _ -> D.section [".rodata.cst8"] (Some "a") ["@progbits"]
-<<<<<<< HEAD
-  end;
-=======
     end;
->>>>>>> 0c0884bd
     List.iter (fun (cst,lbl) -> emit_float_constant cst lbl) !float_constants
   end;
 
@@ -1783,11 +1313,7 @@
                const_32 ofs
              ) in
            if system = S_macosx then begin
-<<<<<<< HEAD
-            incr setcnt;
-=======
              incr setcnt;
->>>>>>> 0c0884bd
              let s = Printf.sprintf "L$set$%d" !setcnt in
              D.setvar (s, c);
              D.long (ConstLabel s)
@@ -1800,11 +1326,7 @@
 
   if Config.spacetime then begin
     emit_spacetime_shapes ()
-<<<<<<< HEAD
 	end;
-=======
-  end;
->>>>>>> 0c0884bd
 
   if system = S_linux then
     (* Mark stack as non-executable, PR#4564 *)
