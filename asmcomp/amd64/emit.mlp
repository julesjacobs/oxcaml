# 2 "asmcomp/amd64/emit.mlp"
(**************************************************************************)
(*                                                                        *)
(*                                 OCaml                                  *)
(*                                                                        *)
(*             Xavier Leroy, projet Cristal, INRIA Rocquencourt           *)
(*                                                                        *)
(*   Copyright 1996 Institut National de Recherche en Informatique et     *)
(*     en Automatique.                                                    *)
(*                                                                        *)
(*   All rights reserved.  This file is distributed under the terms of    *)
(*   the GNU Lesser General Public License version 2.1, with the          *)
(*   special exception on linking described in the file LICENSE.          *)
(*                                                                        *)
(**************************************************************************)

(* Emission of Intel x86_64 assembly code *)

open Cmm
open Arch
open Proc
open Reg
open Mach
open Linear
open Emitaux

open X86_ast
open X86_proc
open X86_dsl
module String = Misc.Stdlib.String

(* [Branch_relaxation] is not used in this file, but is required by
   emit.mlp files for certain other targets; the reference here ensures
   that when releases are being prepared the .depend files are correct
   for all targets. *)
[@@@ocaml.warning "-66"]
open! Branch_relaxation

let _label s = D.label ~typ:QWORD s

(* Override proc.ml *)

let int_reg_name =
  [| RAX; RBX; RDI; RSI; RDX; RCX; R8; R9;
     R12; R13; R10; R11; RBP; |]

let float_reg_name = Array.init 16 (fun i -> XMM i)

let register_name r =
  if r < 100 then Reg64 (int_reg_name.(r))
  else Regf (float_reg_name.(r - 100))

(* CFI directives *)

let cfi_startproc () =
  if Config.asm_cfi_supported then D.cfi_startproc ()

let cfi_endproc () =
  if Config.asm_cfi_supported then D.cfi_endproc ()

let cfi_adjust_cfa_offset n =
  if Config.asm_cfi_supported then D.cfi_adjust_cfa_offset n

let cfi_remember_state () =
  if Config.asm_cfi_supported then D.cfi_remember_state ()

let cfi_restore_state () =
  if Config.asm_cfi_supported then D.cfi_restore_state ()

let cfi_def_cfa_offset n =
  if Config.asm_cfi_supported then D.cfi_def_cfa_offset n

let emit_debug_info dbg =
  emit_debug_info_gen dbg D.file D.loc

let fp = Config.with_frame_pointers

(* Tradeoff between code size and code speed *)

let fastcode_flag = ref true

(* Layout of the stack frame *)
let stack_offset = ref 0

let num_stack_slots = Array.make Proc.num_register_classes 0

let prologue_required = ref false

let frame_required = ref false

let stack_threshold_size = Config.stack_threshold * 8 (* bytes *)

let frame_size () =                     (* includes return address *)
  if !frame_required then begin
    let sz =
      (!stack_offset + 8 * (num_stack_slots.(0) + num_stack_slots.(1)) + 8
       + (if fp then 8 else 0))
    in Misc.align sz 16
  end else
    !stack_offset + 8

let slot_offset loc cl =
  match loc with
  | Incoming n -> frame_size() + n
  | Local n ->
      if cl = 0
      then !stack_offset + n * 8
      else !stack_offset + (num_stack_slots.(0) + n) * 8
  | Outgoing n -> n

(* Symbols *)

let symbol_prefix = if system = S_macosx then "_" else ""

let emit_symbol s = string_of_symbol symbol_prefix s

(* Record symbols used and defined - at the end generate extern for those
   used but not defined *)

let symbols_defined = ref String.Set.empty
let symbols_used = ref String.Set.empty

let add_def_symbol s = symbols_defined := String.Set.add s !symbols_defined
let add_used_symbol s = symbols_used := String.Set.add s !symbols_used

let imp_table = Hashtbl.create 16

let reset_imp_table () = Hashtbl.clear imp_table

let get_imp_symbol s =
  match Hashtbl.find imp_table s with
  | exception Not_found ->
      let imps = "__caml_imp_" ^ s in
      Hashtbl.add imp_table s imps;
      imps
  | imps -> imps

let emit_imp_table () =
  let f s imps =
    _label (emit_symbol imps);
    D.qword (ConstLabel (emit_symbol s))
  in
  D.data();
  D.comment "relocation table start";
  D.align 8;
  Hashtbl.iter f imp_table;
  D.comment "relocation table end"

let mem__imp s =
  let imp_s = get_imp_symbol s in
  mem64_rip QWORD (emit_symbol imp_s)

let rel_plt s =
  if windows && !Clflags.dlcode then mem__imp s
  else
    sym (if use_plt then emit_symbol s ^ "@PLT" else emit_symbol s)

let emit_call s = I.call (rel_plt s)

let emit_jump s = I.jmp (rel_plt s)

let load_symbol_addr s arg =
  if !Clflags.dlcode then
    if windows then begin
      (* I.mov (mem__imp s) arg (\* mov __caml_imp_foo(%rip), ... *\) *)
      I.mov (sym (emit_symbol s)) arg (* movabsq $foo, ... *)
    end else I.mov (mem64_rip QWORD (emit_symbol s ^ "@GOTPCREL")) arg
  else if !Clflags.pic_code then
    I.lea (mem64_rip NONE (emit_symbol s)) arg
  else
    I.mov (sym (emit_symbol s)) arg

let domain_field f =
  mem64 QWORD (Domainstate.idx_of_field f * 8) R14

(* Output a label *)

let emit_label lbl =
  match system with
  | S_macosx | S_win64 -> "L" ^ Int.to_string lbl
  | _ -> ".L" ^ Int.to_string lbl

let label s = sym (emit_label s)

let def_label s = D.label (emit_label s)

let emit_Llabel fallthrough lbl =
  if not fallthrough && !fastcode_flag then D.align 4;
  def_label lbl

(* Output a pseudo-register *)

let reg = function
  | { loc = Reg.Reg r } -> register_name r
  | { loc = Stack s; typ = Float } as r ->
      let ofs = slot_offset s (register_class r) in
      mem64 REAL8 ofs RSP
  | { loc = Stack s } as r ->
      let ofs = slot_offset s (register_class r) in
      mem64 QWORD ofs RSP
  | { loc = Unknown } ->
      assert false

let reg64 = function
  | { loc = Reg.Reg r } -> int_reg_name.(r)
  | _ -> assert false


let res i n = reg i.res.(n)

let arg i n = reg i.arg.(n)

(* Output a reference to the lower 8, 16 or 32 bits of a register *)

let reg_low_8_name  = Array.map (fun r -> Reg8L r) int_reg_name
let reg_low_16_name = Array.map (fun r -> Reg16 r) int_reg_name
let reg_low_32_name = Array.map (fun r -> Reg32 r) int_reg_name

let emit_subreg tbl typ r =
  match r.loc with
  | Reg.Reg r when r < 13 -> tbl.(r)
  | Stack s -> mem64 typ (slot_offset s (register_class r)) RSP
  | _ -> assert false

let arg8 i n = emit_subreg reg_low_8_name BYTE i.arg.(n)
let arg16 i n = emit_subreg reg_low_16_name WORD i.arg.(n)
let arg32 i n = emit_subreg reg_low_32_name DWORD i.arg.(n)
let arg64 i n = reg64 i.arg.(n)

let res16 i n = emit_subreg reg_low_16_name WORD i.res.(n)
let res32 i n = emit_subreg reg_low_32_name DWORD i.res.(n)

(* Output an addressing mode *)

let addressing addr typ i n =
  match addr with
  | Ibased(s, ofs) ->
      add_used_symbol s;
      mem64_rip typ (emit_symbol s) ~ofs
  | Iindexed d ->
      mem64 typ d (arg64 i n)
  | Iindexed2 d ->
      mem64 typ ~base:(arg64 i n) d (arg64 i (n+1))
  | Iscaled(2, d) ->
      mem64 typ ~base:(arg64 i n) d (arg64 i n)
  | Iscaled(scale, d) ->
      mem64 typ ~scale d (arg64 i n)
  | Iindexed2scaled(scale, d) ->
      mem64 typ ~scale ~base:(arg64 i n) d (arg64 i (n+1))

(* Record live pointers at call points -- see Emitaux *)

let record_frame_label ?label live raise_ dbg =
  let lbl =
    match label with
    | None -> new_label()
    | Some label -> label
  in
  let live_offset = ref [] in
  Reg.Set.iter
    (function
      | {typ = Val; loc = Reg r} ->
          live_offset := ((r lsl 1) + 1) :: !live_offset
      | {typ = Val; loc = Stack s} as reg ->
          live_offset := slot_offset s (register_class reg) :: !live_offset
      | {typ = Addr} as r ->
          Misc.fatal_error ("bad GC root " ^ Reg.name r)
      | _ -> ()
    )
    live;
  record_frame_descr ~label:lbl ~frame_size:(frame_size())
    ~live_offset:!live_offset ~raise_frame:raise_ dbg;
  lbl

let record_frame ?label live raise_ dbg =
  let lbl = record_frame_label ?label live raise_ dbg in
  def_label lbl

(* Spacetime instrumentation *)

let spacetime_before_uninstrumented_call ~node_ptr ~index =
  (* At the moment, [node_ptr] is pointing at the node for the current
     OCaml function.  Get hold of the node itself and move the pointer
     forwards, saving it into the distinguished register.  This is used
     for instrumentation of function calls (e.g. caml_call_gc and bounds
     check failures) not inserted until this stage of the compiler
     pipeline. *)
  I.mov node_ptr (reg Proc.loc_spacetime_node_hole);
  assert (index >= 2);
  I.add (int (index * 8)) (reg Proc.loc_spacetime_node_hole)

(* Record calls to the GC -- we've moved them out of the way *)

type gc_call =
  { gc_size: int;                       (* Allocation size, in bytes *)
    gc_lbl: label;                      (* Entry label *)
    gc_return_lbl: label;               (* Where to branch after GC *)
    gc_frame: label;                    (* Label of frame descriptor *)
    gc_spacetime : (X86_ast.arg * int) option;
    (* Spacetime node hole pointer and index *)
    is_poll : bool
  }

let call_gc_sites = ref ([] : gc_call list)

let emit_call_gc gc =
  def_label gc.gc_lbl;
  (* TODO KC:
  begin match gc.gc_spacetime with
  | None -> assert (not Config.spacetime)
  | Some (node_ptr, index) ->
    assert Config.spacetime;
    spacetime_before_uninstrumented_call ~node_ptr ~index
  end;
  *)
  if gc.is_poll then begin
    emit_call "caml_call_poll"
  end else begin
    match gc.gc_size with
    | 16 -> emit_call "caml_call_gc1"
    | 24 -> emit_call "caml_call_gc2"
    | 32 -> emit_call "caml_call_gc3"
    | n ->  I.add (int n) r15;
            emit_call "caml_call_gc"
  end;
  def_label gc.gc_frame;
  I.jmp (label gc.gc_return_lbl)

(* Record calls to caml_ml_array_bound_error.
   In -g mode, or when using Spacetime profiling, we maintain one call to
   caml_ml_array_bound_error per bound check site.  Without -g, we can share
   a single call. *)

type bound_error_call =
  { bd_lbl: label;                      (* Entry label *)
    bd_frame: label;                    (* Label of frame descriptor *)
    bd_spacetime : (X86_ast.arg * int) option;
    (* As for [gc_call]. *)
  }

let bound_error_sites = ref ([] : bound_error_call list)
let bound_error_call = ref 0

let bound_error_label ?label dbg ~spacetime =
  if !Clflags.debug || Config.spacetime then begin
    let lbl_bound_error = new_label() in
    let lbl_frame = record_frame_label ?label Reg.Set.empty false dbg in
    bound_error_sites :=
      { bd_lbl = lbl_bound_error; bd_frame = lbl_frame;
        bd_spacetime = spacetime; } :: !bound_error_sites;
   lbl_bound_error
 end else begin
   if !bound_error_call = 0 then bound_error_call := new_label();
   !bound_error_call
 end

let emit_call_bound_error bd =
  def_label bd.bd_lbl;
  begin match bd.bd_spacetime with
  | None -> ()
  | Some (node_ptr, index) ->
    spacetime_before_uninstrumented_call ~node_ptr ~index
  end;
  emit_call "caml_ml_array_bound_error";
  def_label bd.bd_frame

let emit_call_bound_errors () =
  List.iter emit_call_bound_error !bound_error_sites;
  if !bound_error_call > 0 then begin
    def_label !bound_error_call;
    emit_call "caml_ml_array_bound_error"
  end

(* Names for instructions *)

let instr_for_intop = function
  | Iadd -> I.add
  | Isub -> I.sub
  | Imul -> (fun arg1 arg2 -> I.imul arg1 (Some arg2))
  | Iand -> I.and_
  | Ior -> I.or_
  | Ixor -> I.xor
  | Ilsl -> I.sal
  | Ilsr -> I.shr
  | Iasr -> I.sar
  | _ -> assert false

let instr_for_floatop = function
  | Iaddf -> I.addsd
  | Isubf -> I.subsd
  | Imulf -> I.mulsd
  | Idivf -> I.divsd
  | _ -> assert false

let instr_for_floatarithmem = function
  | Ifloatadd -> I.addsd
  | Ifloatsub -> I.subsd
  | Ifloatmul -> I.mulsd
  | Ifloatdiv -> I.divsd

let cond = function
  | Isigned Ceq   -> E   | Isigned Cne   -> NE
  | Isigned Cle   -> LE  | Isigned Cgt   -> G
  | Isigned Clt   -> L   | Isigned Cge   -> GE
  | Iunsigned Ceq -> E   | Iunsigned Cne -> NE
  | Iunsigned Cle -> BE  | Iunsigned Cgt -> A
  | Iunsigned Clt -> B   | Iunsigned Cge -> AE

(* Output an = 0 or <> 0 test. *)

let output_test_zero arg =
  match arg.loc with
  | Reg.Reg _ -> I.test (reg arg) (reg arg)
  | _  -> I.cmp (int 0) (reg arg)

(* Output a floating-point compare and branch *)

let emit_float_test cmp i lbl =
  (* Effect of comisd on flags and conditional branches:
                     ZF PF CF  cond. branches taken
        unordered     1  1  1  je, jb, jbe, jp
        >             0  0  0  jne, jae, ja
        <             0  0  1  jne, jbe, jb
        =             1  0  0  je, jae, jbe.
     If FP traps are on (they are off by default),
     comisd traps on QNaN and SNaN but ucomisd traps on SNaN only.
  *)
  match cmp with
  | CFeq ->
      let next = new_label() in
      I.ucomisd (arg i 1) (arg i 0);
      I.jp (label next);          (* skip if unordered *)
      I.je lbl;                   (* branch taken if x=y *)
      def_label next
  | CFneq ->
      I.ucomisd (arg i 1) (arg i 0);
      I.jp lbl;                   (* branch taken if unordered *)
      I.jne lbl                   (* branch taken if x<y or x>y *)
  | CFlt ->
      I.comisd (arg i 0) (arg i 1);
      I.ja lbl                    (* branch taken if y>x i.e. x<y *)
  | CFnlt ->
      I.comisd (arg i 0) (arg i 1);
      I.jbe lbl                   (* taken if unordered or y<=x i.e. !(x<y) *)
  | CFle ->
      I.comisd (arg i 0) (arg i 1);(* swap compare *)
      I.jae lbl                    (* branch taken if y>=x i.e. x<=y *)
  | CFnle ->
      I.comisd (arg i 0) (arg i 1);(* swap compare *)
      I.jb lbl                     (* taken if unordered or y<x i.e. !(x<=y) *)
  | CFgt ->
      I.comisd (arg i 1) (arg i 0);
      I.ja lbl                     (* branch taken if x>y *)
  | CFngt ->
      I.comisd (arg i 1) (arg i 0);
      I.jbe lbl                    (* taken if unordered or x<=y i.e. !(x>y) *)
  | CFge ->
      I.comisd (arg i 1) (arg i 0);(* swap compare *)
      I.jae lbl                    (* branch taken if x>=y *)
  | CFnge ->
      I.comisd (arg i 1) (arg i 0);(* swap compare *)
      I.jb lbl                     (* taken if unordered or x<y i.e. !(x>=y) *)

(* Deallocate the stack frame before a return or tail call *)

let output_epilogue f =
  if !frame_required then begin
    let n = frame_size() - 8 - (if fp then 8 else 0) in
    if n <> 0
    then begin
      I.add (int n) rsp;
      cfi_adjust_cfa_offset (-n);
    end;
    if fp then I.pop rbp;
    f ();
    (* reset CFA back cause function body may continue *)
    if n <> 0
    then cfi_adjust_cfa_offset n
  end
  else
    f ()

(* Floating-point constants *)

let float_constants = ref ([] : (int64 * int) list)

let add_float_constant cst =
  try
    List.assoc cst !float_constants
  with Not_found ->
    let lbl = new_label() in
    float_constants := (cst, lbl) :: !float_constants;
    lbl

let emit_float_constant f lbl =
  _label (emit_label lbl);
  D.qword (Const f)

let emit_global_label s =
  let lbl = Compilenv.make_symbol (Some s) in
  add_def_symbol lbl;
  let lbl = emit_symbol lbl in
  D.global lbl;
  _label lbl

(* Output .text section directive, or named .text.caml.<name> if enabled and
   supported on the target system. *)

let emit_named_text_section func_name =
  if !Clflags.function_sections then
    begin match system with
    | S_macosx
    (* Names of section segments in macosx are restricted to 16 characters,
       but function names are often longer, especially anonymous functions. *)
    | S_win64 | S_mingw64 | S_cygwin
    (* Win systems provide named text sections, but configure on these
       systems does not support function sections. *)
      ->  assert false
    | _ -> D.section
             [ ".text.caml."^(emit_symbol func_name) ]
             (Some "ax")
             ["@progbits"]
    end
  else D.text ()

(* Output the assembly code for an instruction *)

(* Name of current function *)
let function_name = ref ""
(* Entry point for tail recursive calls *)
let tailrec_entry_point = ref 0

(* Emit an instruction *)
let emit_instr fallthrough i =
  emit_debug_info i.dbg;
  match i.desc with
  | Lend -> ()
  | Lprologue ->
    assert (!prologue_required);
    if fp then begin
      I.push rbp;
      cfi_adjust_cfa_offset 8;
      I.mov rsp rbp;
    end;
    if !frame_required then begin
      let n = frame_size() - 8 - (if fp then 8 else 0) in
      if n <> 0
      then begin
        I.sub (int n) rsp;
        cfi_adjust_cfa_offset n;
      end;
    end
  | Lop(Imove | Ispill | Ireload) ->
      let src = i.arg.(0) and dst = i.res.(0) in
      if src.loc <> dst.loc then
        begin match src.typ, src.loc, dst.loc with
        | Float, Reg.Reg _, Reg.Reg _ -> I.movapd (reg src) (reg dst)
        | Float, _, _ -> I.movsd (reg src) (reg dst)
        | _ -> I.mov (reg src) (reg dst)
        end
  | Lop(Iconst_int n) ->
      if n = 0n then begin
        match i.res.(0).loc with
      | Reg _ -> I.xor (res i 0) (res i 0)
      | _     -> I.mov (int 0) (res i 0)
      end else
        I.mov (nat n) (res i 0)
  | Lop(Iconst_float f) ->
      begin match f with
        | 0x0000_0000_0000_0000L ->       (* +0.0 *)
            I.xorpd (res i 0) (res i 0)
        | _ ->
            let lbl = add_float_constant f in
            I.movsd (mem64_rip NONE (emit_label lbl)) (res i 0)
      end
  | Lop(Iconst_symbol s) ->
      add_used_symbol s;
      load_symbol_addr s (res i 0)
  | Lop(Icall_ind { label_after; }) ->
      if Config.stats then begin
        I.inc (domain_field Domainstate.Domain_call_ind);
      end;
        I.call (arg i 0);
        record_frame i.live false i.dbg ~label:label_after
  | Lop(Icall_imm { func; label_after; }) ->
      if Config.stats then begin
        I.inc (domain_field Domainstate.Domain_call_imm);
      end;
      add_used_symbol func;
      emit_call func;
      record_frame i.live false i.dbg ~label:label_after
  | Lop(Itailcall_ind { label_after = _; }) ->
      output_epilogue begin fun () ->
      if Config.stats then begin
        I.inc (domain_field Domainstate.Domain_tailcall_ind);
      end;
      I.jmp (arg i 0);
      (* TODO KC: Spacetime
      if Config.spacetime then begin
        record_frame Reg.Set.empty false i.dbg ~label:label_after
      end
      *)
      end
  | Lop(Itailcall_imm { func; }) ->
      begin
        if func = !function_name then begin
          if Config.stats then begin
            I.inc (domain_field Domainstate.Domain_tailcall_imm);
          end;
          I.jmp (label !tailrec_entry_point)
        end else begin
          output_epilogue begin fun () ->
            if Config.stats then begin
              I.inc (domain_field Domainstate.Domain_tailcall_imm)
          end;
          add_used_symbol func;
          emit_jump func
        end
          end
        end;
        (* FIXME KC:
          if Config.spacetime then begin
          record_frame Reg.Set.empty false i.dbg ~label:label_after
        end
        *)
  | Lop(Iextcall {func; alloc; stack_ofs; label_after}) ->
      add_used_symbol func;
      if stack_ofs > 0 then begin
        I.lea (mem64 QWORD 0 RSP) r13;
        I.lea (mem64 QWORD stack_ofs RSP) r12;
        load_symbol_addr func rax;
        emit_call "caml_c_call_stack_args";
        record_frame i.live false i.dbg ~label:label_after;
        if Config.stats then begin
          I.inc (domain_field Domainstate.Domain_extcall_alloc_stackargs)
        end;
      end else if alloc then begin
        load_symbol_addr func rax;
        emit_call "caml_c_call";
        record_frame i.live false i.dbg ~label:label_after;
        if Config.stats then begin
          I.inc (domain_field Domainstate.Domain_extcall_alloc)
        end;
      end else begin
        I.mov rsp rbp;
        if Config.stats then begin
          I.inc (domain_field Domainstate.Domain_extcall_noalloc);
        end;
        cfi_remember_state ();
        I.mov (domain_field Domainstate.Domain_c_stack) rsp;
        cfi_def_cfa_offset 0;

        (* Keep GDB happy. If the cfa_offset was left at 0, then GDB complains
         * that the frame did not save the PC and truncates the backtrace.
         * Subtract rsp by 16 (instead of 8) to keep the stack aligned to
         * 16-byte boundary. *)
        I.sub (int 16) rsp;
        cfi_adjust_cfa_offset 16;

        emit_call func;
        I.mov rbp rsp;
        cfi_restore_state ();
      end
  | Lop(Istackoffset n) ->
      if n < 0
      then I.add (int (-n)) rsp
      else if n > 0
      then I.sub (int n) rsp;
      if n <> 0
      then cfi_adjust_cfa_offset n;
      stack_offset := !stack_offset + n
  | Lop(Iload(chunk, addr)) ->
      let dest = res i 0 in
      if Config.stats then begin
        I.inc (domain_field Domainstate.Domain_immutable_loads);
      end;
      begin match chunk with
      | Word_int | Word_val ->
          I.mov (addressing addr QWORD i 0) dest
      | Byte_unsigned ->
          I.movzx (addressing addr BYTE i 0) dest
      | Byte_signed ->
          I.movsx (addressing addr BYTE i 0) dest
      | Sixteen_unsigned ->
          I.movzx (addressing addr WORD i 0) dest
      | Sixteen_signed ->
          I.movsx (addressing addr WORD i 0) dest;
      | Thirtytwo_unsigned ->
          I.mov (addressing addr DWORD i 0) (res32 i 0)
      | Thirtytwo_signed ->
          I.movsxd (addressing addr DWORD i 0) dest
      | Single ->
          I.cvtss2sd (addressing addr REAL4 i 0) dest
      | Double | Double_u ->
          I.movsd (addressing addr REAL8 i 0) dest
      end
  | Lop Iloadmut ->
      if Config.stats then begin
        I.inc (domain_field Domainstate.Domain_mutable_loads);
      end;
      I.mov (mem64 QWORD 0 ~base:(arg64 i 0) (arg64 i 1) ~scale:8) (reg i.res.(0))
  | Lop(Istore(chunk, addr, is_assignment)) ->
      if Config.stats && is_assignment then begin
        I.inc (domain_field Domainstate.Domain_immutable_stores);
      end;
      begin match chunk with
      | Word_int | Word_val ->
          I.mov (arg i 0) (addressing addr QWORD i 1)
      | Byte_unsigned | Byte_signed ->
          I.mov (arg8 i 0) (addressing addr BYTE i 1)
      | Sixteen_unsigned | Sixteen_signed ->
          I.mov (arg16 i 0) (addressing addr WORD i 1)
      | Thirtytwo_signed | Thirtytwo_unsigned ->
          I.mov (arg32 i 0) (addressing addr DWORD i 1)
      | Single ->
          I.cvtsd2ss (arg i 0) xmm15;
          I.movss xmm15 (addressing addr REAL4 i 1)
      | Double | Double_u ->
          I.movsd (arg i 0) (addressing addr REAL8 i 1)
      end
  | Lop(Ialloc { bytes = n; label_after_call_gc; spacetime_index; }) ->
      (* TODO Spacetime *)
      if !fastcode_flag then begin
        let lbl_redo = new_label() in
        def_label lbl_redo;
        I.sub (int n) r15;
        if Config.stats then begin
          I.inc (domain_field Domainstate.Domain_allocations);
        end;
        I.cmp (domain_field Domainstate.Domain_young_limit) r15;
        let lbl_call_gc = new_label() in
        let dbg =
          if not Config.spacetime then Debuginfo.none
          else i.dbg
        in
        let lbl_frame =
          record_frame_label ?label:label_after_call_gc i.live false dbg
        in
        I.jb (label lbl_call_gc);
        I.lea (mem64 NONE 8 R15) (res i 0);
        let gc_spacetime =
          if not Config.spacetime then None
          else Some (arg i 0, spacetime_index)
        in
        call_gc_sites :=
          { gc_size = n;
            gc_lbl = lbl_call_gc;
            gc_return_lbl = lbl_redo;
            gc_frame = lbl_frame;
            gc_spacetime;
            is_poll = false } :: !call_gc_sites
      end else begin
        if Config.stats then begin
          I.inc (domain_field Domainstate.Domain_allocations);
        end;
        if Config.spacetime then begin
          (* spacetime_before_uninstrumented_call ~node_ptr:(arg i 0)
            ~index:spacetime_index; *)
          ()
        end;
        begin match n with
        | 16 -> emit_call "caml_alloc1"
        | 24 -> emit_call "caml_alloc2"
        | 32 -> emit_call "caml_alloc3"
        | _  ->
          I.mov (int n) rax;
          emit_call "caml_allocN"
        end;
        let label =
          record_frame_label ?label:label_after_call_gc i.live false
            Debuginfo.none
        in
        def_label label;
        I.lea (mem64 NONE 8 R15) (res i 0)
      end
  | Lop(Iintop(Icomp cmp)) ->
      I.cmp (arg i 1) (arg i 0);
      I.set (cond cmp) al;
      I.movzx al (res i 0)
  | Lop(Iintop_imm(Icomp cmp, n)) ->
      I.cmp (int n) (arg i 0);
      I.set (cond cmp) al;
      I.movzx al (res i 0)
  | Lop(Iintop (Icheckbound { label_after_error; spacetime_index; } )) ->
      let spacetime =
        if not Config.spacetime then None
        else Some (arg i 2, spacetime_index)
      in
      let lbl = bound_error_label ?label:label_after_error i.dbg ~spacetime in
      I.cmp (arg i 1) (arg i 0);
      I.jbe (label lbl)
  | Lop(Iintop_imm(Icheckbound { label_after_error; spacetime_index; }, n)) ->
      let spacetime =
        if not Config.spacetime then None
        else Some (arg i 1, spacetime_index)
      in
      let lbl = bound_error_label ?label:label_after_error i.dbg ~spacetime in
      I.cmp (int n) (arg i 0);
      I.jbe (label lbl)
  | Lop(Iintop(Idiv | Imod)) ->
      I.cqo ();
      I.idiv (arg i 1)
  | Lop(Iintop(Ilsl | Ilsr | Iasr as op)) ->
      (* We have i.arg.(0) = i.res.(0) and i.arg.(1) = %rcx *)
      instr_for_intop op cl (res i 0)
  | Lop(Iintop Imulh) ->
      I.imul (arg i 1) None
  | Lop(Iintop op) ->
      (* We have i.arg.(0) = i.res.(0) *)
      instr_for_intop op (arg i 1) (res i 0)
  | Lop(Iintop_imm(Iadd, n)) when i.arg.(0).loc <> i.res.(0).loc ->
      I.lea (mem64 NONE n (arg64 i 0)) (res i 0)
  | Lop(Iintop_imm(Iadd, 1) | Iintop_imm(Isub, -1)) ->
      I.inc (res i 0)
  | Lop(Iintop_imm(Iadd, -1) | Iintop_imm(Isub, 1)) ->
      I.dec (res i 0)
  | Lop(Iintop_imm(op, n)) ->
      (* We have i.arg.(0) = i.res.(0) *)
      instr_for_intop op (int n) (res i 0)
  | Lop(Inegf) ->
      I.xorpd (mem64_rip OWORD (emit_symbol "caml_negf_mask")) (res i 0)
  | Lop(Iabsf) ->
      I.andpd (mem64_rip OWORD (emit_symbol "caml_absf_mask")) (res i 0)
  | Lop(Iaddf | Isubf | Imulf | Idivf as floatop) ->
      instr_for_floatop floatop (arg i 1) (res i 0)
  | Lop(Ifloatofint) ->
      I.cvtsi2sd  (arg i 0)  (res i 0)
  | Lop(Iintoffloat) ->
      I.cvttsd2si (arg i 0) (res i 0)
  | Lop(Ispecific(Ilea addr)) ->
      I.lea (addressing addr NONE i 0) (res i 0)
  | Lop(Ispecific(Istore_int(n, addr, _))) ->
      I.mov (nat n) (addressing addr QWORD i 0)
  | Lop(Ispecific(Ioffset_loc(n, addr))) ->
      I.add (int n) (addressing addr QWORD i 0)
  | Lop(Ispecific(Ifloatarithmem(op, addr))) ->
      instr_for_floatarithmem op (addressing addr REAL8 i 1) (res i 0)
  | Lop(Ispecific(Ibswap 16)) ->
      I.xchg ah al;
      I.movzx (res16 i 0) (res i 0)
  | Lop(Ispecific(Ibswap 32)) ->
      I.bswap (res32 i 0);
      I.movsxd (res32 i 0) (res i 0)
  | Lop(Ispecific(Ibswap 64)) ->
      I.bswap (res i 0)
  | Lop(Ispecific(Ibswap _)) ->
      assert false
  | Lop(Ispecific Isqrtf) ->
      I.sqrtsd (arg i 0) (res i 0)
  | Lop(Ispecific(Ifloatsqrtf addr)) ->
      I.sqrtsd (addressing addr REAL8 i 0) (res i 0)
  | Lop(Ispecific(Isextend32)) ->
      I.movsxd (arg32 i 0) (res i 0)
  | Lop (Iname_for_debugger _) -> ()
  | Lop (Ipoll) ->
      I.cmp (domain_field Domainstate.Domain_young_limit) r15;
      let gc_call_label = new_label () in
      let label_after_gc = new_label () in
      let lbl_frame =
        record_frame_label ?label:None i.live false Debuginfo.none
      in
      I.jb (label gc_call_label);
      call_gc_sites :=
        { gc_size = 0;
          gc_lbl = gc_call_label;
          gc_return_lbl = label_after_gc;
          gc_frame = lbl_frame;
          gc_spacetime = None ;
          is_poll = true } :: !call_gc_sites;
      def_label label_after_gc;
      ()
  | Lreloadretaddr ->
      ()
  | Lreturn ->
      output_epilogue begin fun () ->
        I.ret ()
      end
  | Llabel lbl ->
      emit_Llabel fallthrough lbl
  | Lbranch lbl ->
      I.jmp (label lbl)
  | Lcondbranch(tst, lbl) ->
      let lbl = label lbl in
      begin match tst with
      | Itruetest ->
          output_test_zero i.arg.(0);
          I.jne lbl
      | Ifalsetest ->
          output_test_zero i.arg.(0);
          I.je lbl
      | Iinttest cmp ->
          I.cmp (arg i 1) (arg i 0);
          I.j (cond cmp) lbl
      | Iinttest_imm((Isigned Ceq | Isigned Cne |
                      Iunsigned Ceq | Iunsigned Cne) as cmp, 0) ->
          output_test_zero i.arg.(0);
          I.j (cond cmp) lbl
      | Iinttest_imm(cmp, n) ->
          I.cmp (int n) (arg i 0);
          I.j (cond cmp) lbl
      | Ifloattest cmp ->
          emit_float_test cmp i lbl
      | Ioddtest ->
          I.test (int 1) (arg8 i 0);
          I.jne lbl
      | Ieventest ->
          I.test (int 1) (arg8 i 0);
          I.je lbl
      end
  | Lcondbranch3(lbl0, lbl1, lbl2) ->
      I.cmp (int 1) (arg i 0);
      begin match lbl0 with
      | None -> ()
      | Some lbl -> I.jb (label lbl)
      end;
      begin match lbl1 with
      | None -> ()
      | Some lbl -> I.je (label lbl)
      end;
      begin match lbl2 with
      | None -> ()
      | Some lbl -> I.ja (label lbl)
      end
  | Lswitch jumptbl ->
      let lbl = emit_label (new_label()) in
      (* rax and rdx are clobbered by the Lswitch,
         meaning that no variable that is live across the Lswitch
         is assigned to rax or rdx.  However, the argument to Lswitch
         can still be assigned to one of these two registers, so
         we must be careful not to clobber it before use. *)
      let (tmp1, tmp2) =
        if i.arg.(0).loc = Reg 0 (* rax *)
        then (phys_reg 4 (*rdx*), phys_reg 0 (*rax*))
        else (phys_reg 0 (*rax*), phys_reg 4 (*rdx*)) in
      I.lea (mem64_rip NONE lbl) (reg tmp1);
      I.movsxd (mem64 DWORD 0 (arg64 i 0) ~scale:4 ~base:(reg64 tmp1))
               (reg tmp2);
      I.add (reg tmp2) (reg tmp1);
      I.jmp (reg tmp1);

      begin match system with
      | S_mingw64 | S_cygwin -> D.section [".rdata"] (Some "dr") []
      | S_macosx | S_win64 -> () (* with LLVM/OS X and MASM, use the text segment *)
      | _ -> D.section [".rodata"] None []
      end;
      D.align 4;
      _label lbl;
      for i = 0 to Array.length jumptbl - 1 do
        D.long (ConstSub (ConstLabel(emit_label jumptbl.(i)),
                         ConstLabel lbl))
      done;
      emit_named_text_section !function_name
  | Lentertrap ->
      ()
  | Ladjust_trap_depth { delta_traps; } ->
      (* each trap occupies 16 bytes on the stack *)
      let delta = 16 * delta_traps in
      cfi_adjust_cfa_offset delta;
      stack_offset := !stack_offset + delta
  | Lpushtrap { lbl_handler; } ->
      let load_label_addr s arg =
        if !Clflags.pic_code then
          I.lea (mem64_rip NONE (emit_label s)) arg
        else
          I.mov (sym (emit_label s)) arg
      in
      load_label_addr lbl_handler r11;
      cfi_adjust_cfa_offset 8;
      I.push r11;
      cfi_adjust_cfa_offset 8;
      I.push (domain_field Domainstate.Domain_exn_handler);
      I.sub rsp (mem64 NONE 0 RSP);
      I.mov rsp (domain_field Domainstate.Domain_exn_handler);
      stack_offset := !stack_offset + 16
  | Lpoptrap ->
      I.add rsp (mem64 NONE 0 RSP);
      I.pop (domain_field Domainstate.Domain_exn_handler);
      cfi_adjust_cfa_offset (-8);
      I.add (int 8) rsp;
      cfi_adjust_cfa_offset (-8);
      stack_offset := !stack_offset - 16
  | Lraise k ->
      (* No Spacetime instrumentation is required for [caml_raise_exn] and
         [caml_reraise_exn].  The only function called that might affect the
         trie is [caml_stash_backtrace], and it does not. *)
      begin match k with
      | Lambda.Raise_regular ->
          emit_call "caml_raise_exn";
          record_frame Reg.Set.empty true i.dbg
      | Lambda.Raise_reraise ->
          emit_call "caml_reraise_exn";
          record_frame Reg.Set.empty true i.dbg
      | Lambda.Raise_notrace ->
          I.mov (domain_field Domainstate.Domain_exn_handler) rsp;
          I.add rsp (mem64 NONE 0 RSP);
          I.pop (domain_field Domainstate.Domain_exn_handler);
          I.pop r11;
          I.jmp r11
      end

let rec emit_all fallthrough i =
  match i.desc with
  | Lend -> ()
  | _ ->
      emit_instr fallthrough i;
      emit_all (Linear.has_fallthrough i.desc) i.next


let all_functions = ref []


type preproc_fun_result =
  {max_stack_size : int;
   contains_nontail_calls : bool;
   contains_external_calls : bool}

let preproc_fun fun_body _fun_name =
  let rec proc_instr r a i =
    if i.desc = Lend then r else
        let upd_size r delta =
          {r with max_stack_size = max r.max_stack_size (a+delta)}
        in
        let (r',a') = match i.desc with
          | Lop (Istackoffset n) -> (upd_size r n, a+n)
          | Lpushtrap _ -> (upd_size r 16, a+16)
          | Lpoptrap -> (r, a-16)
          | Lop (Iextcall _ | Ialloc _ | Iintop (Icheckbound _)
                 | Iintop_imm (Icheckbound _, _)) ->
              ({r with contains_external_calls = true;
                       (* +24 bytes for caml_context *)
                       max_stack_size = max r.max_stack_size (a+24)}, a)
          | Lop (Icall_ind _ | Icall_imm _ ) ->
              ({r with contains_nontail_calls = true}, a)
          | _ -> (r, a)
        in
        proc_instr r' a' i.next
  in
  let fs = frame_size () in
  let r =
    {max_stack_size = fs;
     contains_nontail_calls = false;
     contains_external_calls = false}
  in
  proc_instr r fs fun_body

let emit_block_header_for_closure () =
  let not_markable = Nativeint.shift_left (Nativeint.of_int 3) 8 in
  let header =
    Nativeint.logor not_markable (Nativeint.of_int Obj.abstract_tag)
  in
  let open D in
  qword (const_nat Nativeint.zero);
  qword (const_nat header)

(* Emission of a function declaration *)

let fundecl fundecl =
  function_name := fundecl.fun_name;
  fastcode_flag := fundecl.fun_fast;
  tailrec_entry_point := fundecl.fun_tailrec_entry_point_label;
  stack_offset := 0;
  call_gc_sites := [];
  bound_error_sites := [];
  bound_error_call := 0;
  for i = 0 to Proc.num_register_classes - 1 do
    num_stack_slots.(i) <- fundecl.fun_num_stack_slots.(i);
  done;
  prologue_required := fundecl.fun_prologue_required;
  frame_required := fundecl.fun_frame_required;
  all_functions := fundecl :: !all_functions;
  emit_named_text_section !function_name;
  D.align 16;
  add_def_symbol fundecl.fun_name;
  emit_block_header_for_closure ();
  if system = S_macosx
  && not !Clflags.output_c_object
  && is_generic_function fundecl.fun_name
  then (* PR#4690 *)
    D.private_extern (emit_symbol fundecl.fun_name)
  else
    D.global (emit_symbol fundecl.fun_name);
  D.label (emit_symbol fundecl.fun_name);
  emit_debug_info fundecl.fun_dbg;
  cfi_startproc ();
  if !Clflags.runtime_variant = "d" then
    emit_call "caml_assert_stack_invariants";
  let { max_stack_size; contains_nontail_calls; contains_external_calls = _ } =
    preproc_fun fundecl.fun_body fundecl.fun_name in
  let handle_overflow = ref None in
  if contains_nontail_calls || max_stack_size >= stack_threshold_size then begin
    let (overflow,ret) = new_label(), new_label() in
    let threshold_offset = Domainstate.stack_ctx_words * 8 + stack_threshold_size in
    I.lea (mem64 NONE (-(max_stack_size + threshold_offset)) RSP) r10;
    if Config.stats then begin
      I.inc (domain_field Domainstate.Domain_stackoverflow_checks);
    end;
    I.cmp (domain_field Domainstate.Domain_current_stack) r10;
    I.jb (label overflow);
    def_label ret;
    handle_overflow := Some (overflow, ret)
  end;
  emit_all true fundecl.fun_body;
  List.iter emit_call_gc !call_gc_sites;
  emit_call_bound_errors ();
<<<<<<< HEAD
  (match !handle_overflow with None -> () | Some (overflow,ret) -> begin
    def_label overflow;
    (* Pass the desired stack size on the stack, since all of the
       argument-passing registers may be in use.
       Also serves to align the stack properly before the call *)
    I.push (int (Config.stack_threshold + max_stack_size / 8)); (* measured in words *)
    emit_call "caml_call_realloc_stack";
    I.pop r10; (* ignored *)
    I.jmp (label ret)
   end);
  if frame_required() then begin
=======
  if !frame_required then begin
>>>>>>> e6096b8f
    let n = frame_size() - 8 - (if fp then 8 else 0) in
    if n <> 0
    then begin
      cfi_adjust_cfa_offset (-n);
    end;
  end;
  cfi_endproc ();
  begin match system with
  | S_gnu | S_linux ->
      D.type_ (emit_symbol fundecl.fun_name) "@function";
      D.size (emit_symbol fundecl.fun_name)
        (ConstSub (
            ConstThis,
            ConstLabel (emit_symbol fundecl.fun_name)))
  | _ -> ()
  end

(* Emission of data *)

let emit_item = function
  | Cglobal_symbol s -> D.global (emit_symbol s)
  | Cdefine_symbol s -> add_def_symbol s; _label (emit_symbol s)
  | Cint8 n -> D.byte (const n)
  | Cint16 n -> D.word (const n)
  | Cint32 n -> D.long (const_nat n)
  | Cint n -> D.qword (const_nat n)
  | Csingle f -> D.long  (Const (Int64.of_int32 (Int32.bits_of_float f)))
  | Cdouble f -> D.qword (Const (Int64.bits_of_float f))
  | Csymbol_address s -> add_used_symbol s; D.qword (ConstLabel (emit_symbol s))
  | Cstring s -> D.bytes s
  | Cskip n -> if n > 0 then D.space n
  | Calign n -> D.align n

let data l =
  D.data ();
  D.align 8;
  List.iter emit_item l

(* Beginning / end of an assembly file *)

let begin_assembly() =
  X86_proc.reset_asm_code ();
  reset_debug_info();                   (* PR#5603 *)
  reset_imp_table();
  float_constants := [];
  all_functions := [];
  if system = S_win64 then begin
    D.extrn "caml_call_gc" NEAR;
    D.extrn "caml_call_gc1" NEAR;
    D.extrn "caml_call_gc2" NEAR;
    D.extrn "caml_call_gc3" NEAR;
    D.extrn "caml_c_call" NEAR;
    D.extrn "caml_allocN" NEAR;
    D.extrn "caml_alloc1" NEAR;
    D.extrn "caml_alloc2" NEAR;
    D.extrn "caml_alloc3" NEAR;
    D.extrn "caml_ml_array_bound_error" NEAR;
    D.extrn "caml_raise_exn" NEAR;
  end;


  if !Clflags.dlcode || Arch.win64 then begin
    (* from amd64.S; could emit these constants on demand *)
    begin match system with
    | S_macosx -> D.section ["__TEXT";"__literal16"] None ["16byte_literals"]
    | S_mingw64 | S_cygwin -> D.section [".rdata"] (Some "dr") []
    | S_win64 -> D.data ()
    | _ -> D.section [".rodata.cst8"] (Some "a") ["@progbits"]
    end;
    D.align 16;
    _label (emit_symbol "caml_negf_mask");
    D.qword (Const 0x8000000000000000L);
    D.qword (Const 0L);
    D.align 16;
    _label (emit_symbol "caml_absf_mask");
    D.qword (Const 0x7FFFFFFFFFFFFFFFL);
    D.qword (Const 0xFFFFFFFFFFFFFFFFL);
  end;

  D.data ();
  emit_global_label "data_begin";

  emit_named_text_section (Compilenv.make_symbol (Some "code_begin"));
  emit_global_label "code_begin";
  if system = S_macosx then I.nop (); (* PR#4690 *)
  ()

let emit_spacetime_shapes () =
  D.data ();
  D.align 8;
  emit_global_label "spacetime_shapes";
  List.iter (fun fundecl ->
      (* CR-someday mshinwell: some of this should be platform independent *)
      begin match fundecl.fun_spacetime_shape with
      | None -> ()
      | Some shape ->
        let funsym = emit_symbol fundecl.fun_name in
        D.comment ("Shape for " ^ funsym ^ ":");
        D.qword (ConstLabel funsym);
        List.iter (fun (part_of_shape, label) ->
            let tag =
              match part_of_shape with
              | Direct_call_point _ -> 1
              | Indirect_call_point -> 2
              | Allocation_point -> 3
            in
            D.qword (Const (Int64.of_int tag));
            D.qword (ConstLabel (emit_label label));
            begin match part_of_shape with
            | Direct_call_point { callee; } ->
              D.qword (ConstLabel (emit_symbol callee))
            | Indirect_call_point -> ()
            | Allocation_point -> ()
            end)
          shape;
          D.qword (Const 0L)
      end)
    !all_functions;
  D.qword (Const 0L);
  D.comment "End of Spacetime shapes."

let end_assembly() =
  if !float_constants <> [] then begin
    begin match system with
    | S_macosx -> D.section ["__TEXT";"__literal8"] None ["8byte_literals"]
    | S_mingw64 | S_cygwin -> D.section [".rdata"] (Some "dr") []
    | S_win64 -> D.data ()
    | _ -> D.section [".rodata.cst8"] (Some "a") ["@progbits"]
    end;
    List.iter (fun (cst,lbl) -> emit_float_constant cst lbl) !float_constants
  end;

  emit_named_text_section (Compilenv.make_symbol (Some "code_end"));
  if system = S_macosx then I.nop ();
  (* suppress "ld warning: atom sorting error" *)

  emit_global_label "code_end";

  emit_imp_table();

  D.data ();
  D.qword (const 0);  (* PR#6329 *)
  emit_global_label "data_end";
  D.qword (const 0);

  D.align 8;                            (* PR#7591 *)
  emit_global_label "frametable";

  let setcnt = ref 0 in
  emit_frames
    { efa_code_label = (fun l -> D.qword (ConstLabel (emit_label l)));
      efa_data_label = (fun l -> D.qword (ConstLabel (emit_label l)));
      efa_16 = (fun n -> D.word (const n));
      efa_32 = (fun n -> D.long (const_32 n));
      efa_word = (fun n -> D.qword (const n));
      efa_align = D.align;
      efa_label_rel =
        (fun lbl ofs ->
           let c =
             ConstAdd (
               ConstSub(ConstLabel(emit_label lbl), ConstThis),
               const_32 ofs
             ) in
           if system = S_macosx then begin
             incr setcnt;
             let s = Printf.sprintf "L$set$%d" !setcnt in
             D.setvar (s, c);
             D.long (ConstLabel s)
           end else
             D.long c
        );
      efa_def_label = (fun l -> _label (emit_label l));
      efa_string = (fun s -> D.bytes (s ^ "\000"))
    };

  if Config.spacetime then begin
    emit_spacetime_shapes ()
	end;

  if system = S_linux then
    (* Mark stack as non-executable, PR#4564 *)
    D.section [".note.GNU-stack"] (Some "") [ "%progbits" ];

  if system = S_win64 then begin
    D.comment "External functions";
    String.Set.iter
      (fun s ->
         if not (String.Set.mem s !symbols_defined) then
           D.extrn (emit_symbol s) NEAR)
      !symbols_used;
    symbols_used := String.Set.empty;
    symbols_defined := String.Set.empty;
  end;

  let asm =
    if !Emitaux.create_asm_file then
      Some
        (
         (if X86_proc.masm then X86_masm.generate_asm
          else X86_gas.generate_asm) !Emitaux.output_channel
        )
    else
      None
  in
  X86_proc.generate_code asm<|MERGE_RESOLUTION|>--- conflicted
+++ resolved
@@ -82,13 +82,13 @@
 (* Layout of the stack frame *)
 let stack_offset = ref 0
 
+let stack_threshold_size = Config.stack_threshold * 8 (* bytes *)
+
 let num_stack_slots = Array.make Proc.num_register_classes 0
 
 let prologue_required = ref false
 
 let frame_required = ref false
-
-let stack_threshold_size = Config.stack_threshold * 8 (* bytes *)
 
 let frame_size () =                     (* includes return address *)
   if !frame_required then begin
@@ -1102,7 +1102,6 @@
   emit_all true fundecl.fun_body;
   List.iter emit_call_gc !call_gc_sites;
   emit_call_bound_errors ();
-<<<<<<< HEAD
   (match !handle_overflow with None -> () | Some (overflow,ret) -> begin
     def_label overflow;
     (* Pass the desired stack size on the stack, since all of the
@@ -1113,10 +1112,7 @@
     I.pop r10; (* ignored *)
     I.jmp (label ret)
    end);
-  if frame_required() then begin
-=======
   if !frame_required then begin
->>>>>>> e6096b8f
     let n = frame_size() - 8 - (if fp then 8 else 0) in
     if n <> 0
     then begin
