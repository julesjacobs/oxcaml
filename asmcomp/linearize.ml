--- conflicted
+++ resolved
@@ -14,86 +14,7 @@
 (**************************************************************************)
 
 (* Transformation of Mach code into a list of pseudo-instructions. *)
-<<<<<<< HEAD
-
-open Reg
-open Mach
-
-type label = Cmm.label
-
-type instruction =
-  { mutable desc: instruction_desc;
-    mutable next: instruction;
-    arg: Reg.t array;
-    res: Reg.t array;
-    dbg: Debuginfo.t;
-    live: Reg.Set.t }
-
-and instruction_desc =
-  | Lprologue
-  | Lend
-  | Lop of operation
-  | Lreloadretaddr
-  | Lreturn
-  | Llabel of label
-  | Lbranch of label
-  | Lcondbranch of test * label
-  | Lcondbranch3 of label option * label option * label option
-  | Lswitch of label array
-  | Lentertrap
-  | Ladjust_trap_depth of { delta_traps : int; }
-  | Lpushtrap of { lbl_handler : label; }
-  | Lpoptrap
-  | Lraise of Lambda.raise_kind
-
-let has_fallthrough = function
-  | Lreturn | Lbranch _ | Lswitch _ | Lraise _
-  | Lop Itailcall_ind _ | Lop (Itailcall_imm _) -> false
-  | _ -> true
-
-type fundecl =
-  { fun_name: string;
-    fun_args: Reg.Set.t;
-    fun_body: instruction;
-    fun_fast: bool;
-    fun_dbg : Debuginfo.t;
-    fun_spacetime_shape : Mach.spacetime_shape option;
-    fun_tailrec_entry_point_label : label;
-  }
-
-(* Invert a test *)
-
-let invert_integer_test = function
-    Isigned cmp -> Isigned(Cmm.negate_integer_comparison cmp)
-  | Iunsigned cmp -> Iunsigned(Cmm.negate_integer_comparison cmp)
-
-let invert_test = function
-    Itruetest -> Ifalsetest
-  | Ifalsetest -> Itruetest
-  | Iinttest(cmp) -> Iinttest(invert_integer_test cmp)
-  | Iinttest_imm(cmp, n) -> Iinttest_imm(invert_integer_test cmp, n)
-  | Ifloattest(cmp) -> Ifloattest(Cmm.negate_float_comparison cmp)
-  | Ieventest -> Ioddtest
-  | Ioddtest -> Ieventest
-
-(* The "end" instruction *)
-
-let rec end_instr =
-  { desc = Lend;
-    next = end_instr;
-    arg = [||];
-    res = [||];
-    dbg = Debuginfo.none;
-    live = Reg.Set.empty }
-
-(* Cons an instruction (live, debug empty) *)
-
-let instr_cons d a r n =
-  { desc = d; next = n; arg = a; res = r;
-    dbg = Debuginfo.none; live = Reg.Set.empty }
-=======
 open Linear
->>>>>>> e6096b8f
 
 (* Cons a simple instruction (arg, res, live empty) *)
 
