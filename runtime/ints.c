/**************************************************************************/
/*                                                                        */
/*                                 OCaml                                  */
/*                                                                        */
/*             Xavier Leroy, projet Cristal, INRIA Rocquencourt           */
/*                                                                        */
/*   Copyright 1996 Institut National de Recherche en Informatique et     */
/*     en Automatique.                                                    */
/*                                                                        */
/*   All rights reserved.  This file is distributed under the terms of    */
/*   the GNU Lesser General Public License version 2.1, with the          */
/*   special exception on linking described in the file LICENSE.          */
/*                                                                        */
/**************************************************************************/

#define CAML_INTERNALS

#include <stdio.h>
#include <string.h>
#include "caml/alloc.h"
#include "caml/custom.h"
#include "caml/fail.h"
#include "caml/intext.h"
#include "caml/memory.h"
#include "caml/misc.h"
#include "caml/mlvalues.h"

static const char * parse_sign_and_base(const char * p,
                                        /*out*/ int * base,
                                        /*out*/ int * signedness,
                                        /*out*/ int * sign)
{
  *sign = 1;
  if (*p == '-') {
    *sign = -1;
    p++;
  } else if (*p == '+')
    p++;
  *base = 10; *signedness = 1;
  if (*p == '0') {
    switch (p[1]) {
    case 'x': case 'X':
      *base = 16; *signedness = 0; p += 2; break;
    case 'o': case 'O':
      *base = 8; *signedness = 0; p += 2; break;
    case 'b': case 'B':
      *base = 2; *signedness = 0; p += 2; break;
    case 'u': case 'U':
      *signedness = 0; p += 2; break;
    }
  }
  return p;
}

static int parse_digit(char c)
{
  if (c >= '0' && c <= '9')
    return c - '0';
  else if (c >= 'A' && c <= 'F')
    return c - 'A' + 10;
  else if (c >= 'a' && c <= 'f')
    return c - 'a' + 10;
  else
    return -1;
}

#define INT_ERRMSG "int_of_string"
#define INT32_ERRMSG "Int32.of_string"
#define INT64_ERRMSG "Int64.of_string"
#define INTNAT_ERRMSG "Nativeint.of_string"

static intnat parse_intnat(value s, int nbits, const char *errmsg)
{
  const char * p;
  uintnat res, threshold;
  int sign, base, signedness, d;

  p = parse_sign_and_base(String_val(s), &base, &signedness, &sign);
  threshold = ((uintnat) -1) / base;
  d = parse_digit(*p);
  if (d < 0 || d >= base) caml_failwith(errmsg);
  for (p++, res = d; /*nothing*/; p++) {
    char c = *p;
    if (c == '_') continue;
    d = parse_digit(c);
    if (d < 0 || d >= base) break;
    /* Detect overflow in multiplication base * res */
    if (res > threshold) caml_failwith(errmsg);
    res = base * res + d;
    /* Detect overflow in addition (base * res) + d */
    if (res < (uintnat) d) caml_failwith(errmsg);
  }
  if (p != String_val(s) + caml_string_length(s)){
    caml_failwith(errmsg);
  }
  if (signedness) {
    /* Signed representation expected, allow -2^(nbits-1) to 2^(nbits-1) - 1 */
    if (sign >= 0) {
      if (res >= (uintnat)1 << (nbits - 1)) caml_failwith(errmsg);
    } else {
      if (res >  (uintnat)1 << (nbits - 1)) caml_failwith(errmsg);
    }
  } else {
    /* Unsigned representation expected, allow 0 to 2^nbits - 1
       and tolerate -(2^nbits - 1) to 0 */
    if (nbits < sizeof(uintnat) * 8 && res >= (uintnat)1 << nbits)
      caml_failwith(errmsg);
  }
  return sign < 0 ? -((intnat) res) : (intnat) res;
}

value caml_bswap16_direct(value x)
{
  return ((((x & 0x00FF) << 8) |
           ((x & 0xFF00) >> 8)));
}

CAMLprim value caml_bswap16(value v)
{
  intnat x = Int_val(v);
  return (Val_int ((((x & 0x00FF) << 8) |
                    ((x & 0xFF00) >> 8))));
}

/* Tagged integers */

CAMLprim value caml_int_compare(value v1, value v2)
{
  int res = (v1 > v2) - (v1 < v2);
  return Val_int(res);
}

CAMLprim value caml_int_of_string(value s)
{
    return Val_long(parse_intnat(s, 8 * sizeof(value) - 1, INT_ERRMSG));
}

#define FORMAT_BUFFER_SIZE 32

static char parse_format(value fmt,
                         char * suffix,
                         char format_string[FORMAT_BUFFER_SIZE])
{
  char * p;
  char lastletter;
  mlsize_t len, len_suffix;

  /* Copy OCaml format fmt to format_string,
     adding the suffix before the last letter of the format */
  len = caml_string_length(fmt);
  len_suffix = strlen(suffix);
  if (len + len_suffix + 1 >= FORMAT_BUFFER_SIZE)
    caml_invalid_argument("format_int: format too long");
  memmove(format_string, String_val(fmt), len);
  p = format_string + len - 1;
  lastletter = *p;
  /* Compress two-letter formats, ignoring the [lnL] annotation */
  if (p[-1] == 'l' || p[-1] == 'n' || p[-1] == 'L') p--;
  memmove(p, suffix, len_suffix);  p += len_suffix;
  *p++ = lastletter;
  *p = 0;
  /* Return the conversion type (last letter) */
  return lastletter;
}

CAMLprim value caml_format_int(value fmt, value arg)
{
  char format_string[FORMAT_BUFFER_SIZE];
  char conv;
  value res;

  conv = parse_format(fmt, ARCH_INTNAT_PRINTF_FORMAT, format_string);
  switch (conv) {
  case 'u': case 'x': case 'X': case 'o':
    res = caml_alloc_sprintf(format_string, Unsigned_long_val(arg));
    break;
  default:
    res = caml_alloc_sprintf(format_string, Long_val(arg));
    break;
  }
  return res;
}

/* 32-bit integers */

static int int32_cmp(value v1, value v2)
{
  int32_t i1 = Int32_val(v1);
  int32_t i2 = Int32_val(v2);
  return (i1 > i2) - (i1 < i2);
}

static intnat int32_hash(value v)
{
  return Int32_val(v);
}

static void int32_serialize(value v, uintnat * bsize_32,
                            uintnat * bsize_64)
{
  caml_serialize_int_4(Int32_val(v));
  *bsize_32 = *bsize_64 = 4;
}

static uintnat int32_deserialize(void * dst)
{
  *((int32_t *) dst) = caml_deserialize_sint_4();
  return 4;
}

static const struct custom_fixed_length int32_length = { 4, 4 };

<<<<<<< HEAD
CAMLexport const struct custom_operations caml_int32_ops = {
=======
CAMLexport struct custom_operations caml_int32_ops = {
>>>>>>> 4c130cae
  "_i",
  custom_finalize_default,
  int32_cmp,
  int32_hash,
  int32_serialize,
  int32_deserialize,
  custom_compare_ext_default,
  &int32_length
};

CAMLexport value caml_copy_int32(int32_t i)
{
  value res = caml_alloc_custom(&caml_int32_ops, 4, 0, 1);
  Int32_val(res) = i;
  return res;
}

CAMLprim value caml_int32_neg(value v)
{ return caml_copy_int32(- Int32_val(v)); }

CAMLprim value caml_int32_add(value v1, value v2)
{ return caml_copy_int32(Int32_val(v1) + Int32_val(v2)); }

CAMLprim value caml_int32_sub(value v1, value v2)
{ return caml_copy_int32(Int32_val(v1) - Int32_val(v2)); }

CAMLprim value caml_int32_mul(value v1, value v2)
{ return caml_copy_int32(Int32_val(v1) * Int32_val(v2)); }

CAMLprim value caml_int32_div(value v1, value v2)
{
  int32_t dividend = Int32_val(v1);
  int32_t divisor = Int32_val(v2);
  if (divisor == 0) caml_raise_zero_divide();
  /* PR#4740: on some processors, division crashes on overflow.
     Implement the same behavior as for type "int". */
  if (dividend == (1<<31) && divisor == -1) return v1;
  return caml_copy_int32(dividend / divisor);
}

CAMLprim value caml_int32_mod(value v1, value v2)
{
  int32_t dividend = Int32_val(v1);
  int32_t divisor = Int32_val(v2);
  if (divisor == 0) caml_raise_zero_divide();
  /* PR#4740: on some processors, modulus crashes if division overflows.
     Implement the same behavior as for type "int". */
  if (dividend == (1<<31) && divisor == -1) return caml_copy_int32(0);
  return caml_copy_int32(dividend % divisor);
}

CAMLprim value caml_int32_and(value v1, value v2)
{ return caml_copy_int32(Int32_val(v1) & Int32_val(v2)); }

CAMLprim value caml_int32_or(value v1, value v2)
{ return caml_copy_int32(Int32_val(v1) | Int32_val(v2)); }

CAMLprim value caml_int32_xor(value v1, value v2)
{ return caml_copy_int32(Int32_val(v1) ^ Int32_val(v2)); }

CAMLprim value caml_int32_shift_left(value v1, value v2)
{ return caml_copy_int32(Int32_val(v1) << Int_val(v2)); }

CAMLprim value caml_int32_shift_right(value v1, value v2)
{ return caml_copy_int32(Int32_val(v1) >> Int_val(v2)); }

CAMLprim value caml_int32_shift_right_unsigned(value v1, value v2)
{ return caml_copy_int32((uint32_t)Int32_val(v1) >> Int_val(v2)); }

static int32_t caml_swap32(int32_t x)
{
  return (((x & 0x000000FF) << 24) |
          ((x & 0x0000FF00) << 8) |
          ((x & 0x00FF0000) >> 8) |
          ((x & 0xFF000000) >> 24));
}

value caml_int32_direct_bswap(value v)
{ return caml_swap32((int32_t) v); }

CAMLprim value caml_int32_bswap(value v)
{ return caml_copy_int32(caml_swap32(Int32_val(v))); }

CAMLprim value caml_int32_of_int(value v)
{ return caml_copy_int32((int32_t) Long_val(v)); }

CAMLprim value caml_int32_to_int(value v)
{ return Val_long(Int32_val(v)); }

int32_t caml_int32_of_float_unboxed(double x)
{ return (int32_t) x; }

CAMLprim value caml_int32_of_float(value v)
{ return caml_copy_int32((int32_t)(Double_val(v))); }

double caml_int32_to_float_unboxed(int32_t x)
{ return (double) x; }

CAMLprim value caml_int32_to_float(value v)
{ return caml_copy_double((double)(Int32_val(v))); }

intnat caml_int32_compare_unboxed(int32_t i1, int32_t i2)
{
  return (i1 > i2) - (i1 < i2);
}

CAMLprim value caml_int32_compare(value v1, value v2)
{
  return Val_int(caml_int32_compare_unboxed(Int32_val(v1),Int32_val(v2)));
}

CAMLprim value caml_int32_format(value fmt, value arg)
{
  char format_string[FORMAT_BUFFER_SIZE];

  parse_format(fmt, ARCH_INT32_PRINTF_FORMAT, format_string);
  return caml_alloc_sprintf(format_string, Int32_val(arg));
}

CAMLprim value caml_int32_of_string(value s)
{
  return caml_copy_int32((int32_t) parse_intnat(s, 32, INT32_ERRMSG));
}

int32_t caml_int32_bits_of_float_unboxed(double d)
{
  union { float f; int32_t i; } u;
  u.f = (float) d;
  return u.i;
}

double caml_int32_float_of_bits_unboxed(int32_t i)
{
  union { float f; int32_t i; } u;
  u.i = i;
  return (double) u.f;
}

CAMLprim value caml_int32_bits_of_float(value vd)
{
  return caml_copy_int32(caml_int32_bits_of_float_unboxed(Double_val(vd)));
}

CAMLprim value caml_int32_float_of_bits(value vi)
{
  return caml_copy_double(caml_int32_float_of_bits_unboxed(Int32_val(vi)));
}

/* 64-bit integers */

#ifdef ARCH_ALIGN_INT64

CAMLexport int64_t caml_Int64_val(value v)
{
  union { int32_t i[2]; int64_t j; } buffer;
  buffer.i[0] = ((int32_t *) Data_custom_val(v))[0];
  buffer.i[1] = ((int32_t *) Data_custom_val(v))[1];
  return buffer.j;
}

#endif

static int int64_cmp(value v1, value v2)
{
  int64_t i1 = Int64_val(v1);
  int64_t i2 = Int64_val(v2);
  return (i1 > i2) - (i1 < i2);
}

static intnat int64_hash(value v)
{
  int64_t x = Int64_val(v);
  uint32_t lo = (uint32_t) x, hi = (uint32_t) (x >> 32);
  return hi ^ lo;
}

static void int64_serialize(value v, uintnat * bsize_32,
                            uintnat * bsize_64)
{
  caml_serialize_int_8(Int64_val(v));
  *bsize_32 = *bsize_64 = 8;
}

static uintnat int64_deserialize(void * dst)
{
#ifndef ARCH_ALIGN_INT64
  *((int64_t *) dst) = caml_deserialize_sint_8();
#else
  union { int32_t i[2]; int64_t j; } buffer;
  buffer.j = caml_deserialize_sint_8();
  ((int32_t *) dst)[0] = buffer.i[0];
  ((int32_t *) dst)[1] = buffer.i[1];
#endif
  return 8;
}

static const struct custom_fixed_length int64_length = { 8, 8 };

<<<<<<< HEAD
CAMLexport const struct custom_operations caml_int64_ops = {
=======
CAMLexport struct custom_operations caml_int64_ops = {
>>>>>>> 4c130cae
  "_j",
  custom_finalize_default,
  int64_cmp,
  int64_hash,
  int64_serialize,
  int64_deserialize,
  custom_compare_ext_default,
  &int64_length
};

CAMLexport value caml_copy_int64(int64_t i)
{
  value res = caml_alloc_custom(&caml_int64_ops, 8, 0, 1);
#ifndef ARCH_ALIGN_INT64
  Int64_val(res) = i;
#else
  union { int32_t i[2]; int64_t j; } buffer;
  buffer.j = i;
  ((int32_t *) Data_custom_val(res))[0] = buffer.i[0];
  ((int32_t *) Data_custom_val(res))[1] = buffer.i[1];
#endif
  return res;
}

#define CAMLprim_int64_1(name)                                          \
  CAMLprim int64_t caml_int64_##name##_native(int64_t);                 \
                                                                        \
  CAMLprim value caml_int64_##name(value v)                             \
  { return caml_copy_int64(caml_int64_##name##_native(Int64_val(v))); } \
                                                                        \
  CAMLprim int64_t caml_int64_##name##_native

#define CAMLprim_int64_2(name)                                          \
  CAMLprim int64_t caml_int64_##name##_native(int64_t, int64_t);        \
                                                                        \
  CAMLprim value caml_int64_##name(value v1, value v2)                  \
  { return caml_copy_int64(caml_int64_##name##_native(Int64_val(v1),    \
                                                      Int64_val(v2))); } \
                                                                        \
  CAMLprim int64_t caml_int64_##name##_native

CAMLprim_int64_1(neg)(int64_t i)
{ return -i; }

CAMLprim_int64_2(add)(int64_t i1, int64_t i2)
{ return i1 + i2; }

CAMLprim_int64_2(sub)(int64_t i1, int64_t i2)
{ return i1 - i2; }

CAMLprim_int64_2(mul)(int64_t i1, int64_t i2)
{ return i1 * i2; }

CAMLprim_int64_2(div)(int64_t dividend, int64_t divisor)
{
  if (divisor == 0) caml_raise_zero_divide();
  /* PR#4740: on some processors, division crashes on overflow.
     Implement the same behavior as for type "int". */
  if (dividend == ((int64_t)1 << 63) && divisor == -1) return dividend;
  return dividend / divisor;
}

CAMLprim_int64_2(mod)(int64_t dividend, int64_t divisor)
{
  if (divisor == 0) caml_raise_zero_divide();
  /* PR#4740: on some processors, division crashes on overflow.
     Implement the same behavior as for type "int". */
  if (dividend == ((int64_t)1 << 63) && divisor == -1) return 0;
  return dividend % divisor;
}

CAMLprim_int64_2(and)(int64_t i1, int64_t i2)
{ return i1 & i2; }

CAMLprim_int64_2(or)(int64_t i1, int64_t i2)
{ return i1 | i2; }

CAMLprim_int64_2(xor)(int64_t i1, int64_t i2)
{ return i1 ^ i2; }

CAMLprim value caml_int64_shift_left(value v1, value v2)
{ return caml_copy_int64(Int64_val(v1) << Int_val(v2)); }

CAMLprim value caml_int64_shift_right(value v1, value v2)
{ return caml_copy_int64(Int64_val(v1) >> Int_val(v2)); }

CAMLprim value caml_int64_shift_right_unsigned(value v1, value v2)
{ return caml_copy_int64((uint64_t) (Int64_val(v1)) >>  Int_val(v2)); }

#ifdef ARCH_SIXTYFOUR
static value caml_swap64(value x)
{
  return (((((x) & 0x00000000000000FF) << 56) |
           (((x) & 0x000000000000FF00) << 40) |
           (((x) & 0x0000000000FF0000) << 24) |
           (((x) & 0x00000000FF000000) << 8) |
           (((x) & 0x000000FF00000000) >> 8) |
           (((x) & 0x0000FF0000000000) >> 24) |
           (((x) & 0x00FF000000000000) >> 40) |
           (((x) & 0xFF00000000000000) >> 56)));
}

value caml_int64_direct_bswap(value v)
{ return caml_swap64(v); }
#endif

CAMLprim value caml_int64_bswap(value v)
{
  int64_t x = Int64_val(v);
  return caml_copy_int64
    (((x & INT64_LITERAL(0x00000000000000FFU)) << 56) |
     ((x & INT64_LITERAL(0x000000000000FF00U)) << 40) |
     ((x & INT64_LITERAL(0x0000000000FF0000U)) << 24) |
     ((x & INT64_LITERAL(0x00000000FF000000U)) << 8) |
     ((x & INT64_LITERAL(0x000000FF00000000U)) >> 8) |
     ((x & INT64_LITERAL(0x0000FF0000000000U)) >> 24) |
     ((x & INT64_LITERAL(0x00FF000000000000U)) >> 40) |
     ((x & INT64_LITERAL(0xFF00000000000000U)) >> 56));
}

CAMLprim value caml_int64_of_int(value v)
{ return caml_copy_int64((int64_t) (Long_val(v))); }

CAMLprim value caml_int64_to_int(value v)
{ return Val_long((intnat) (Int64_val(v))); }

int64_t caml_int64_of_float_unboxed(double x)
{ return (int64_t) x; }

CAMLprim value caml_int64_of_float(value v)
{ return caml_copy_int64((int64_t) (Double_val(v))); }

double caml_int64_to_float_unboxed(int64_t x)
{ return (double) x; }

CAMLprim value caml_int64_to_float(value v)
{ return caml_copy_double((double) (Int64_val(v))); }

CAMLprim value caml_int64_of_int32(value v)
{ return caml_copy_int64((int64_t) (Int32_val(v))); }

CAMLprim value caml_int64_to_int32(value v)
{ return caml_copy_int32((int32_t) (Int64_val(v))); }

CAMLprim value caml_int64_of_nativeint(value v)
{ return caml_copy_int64((int64_t) (Nativeint_val(v))); }

CAMLprim value caml_int64_to_nativeint(value v)
{ return caml_copy_nativeint((intnat) (Int64_val(v))); }

intnat caml_int64_compare_unboxed(int64_t i1, int64_t i2)
{
  return (i1 > i2) - (i1 < i2);
}

CAMLprim value caml_int64_compare(value v1, value v2)
{
  return Val_int(caml_int64_compare_unboxed(Int64_val(v1),Int64_val(v2)));
}

CAMLprim value caml_int64_format(value fmt, value arg)
{
  char format_string[FORMAT_BUFFER_SIZE];

  parse_format(fmt, ARCH_INT64_PRINTF_FORMAT, format_string);
  return caml_alloc_sprintf(format_string, Int64_val(arg));
}

CAMLprim value caml_int64_of_string(value s)
{
  const char * p;
  uint64_t res, threshold;
  int sign, base, signedness, d;

  p = parse_sign_and_base(String_val(s), &base, &signedness, &sign);
  threshold = ((uint64_t) -1) / base;
  d = parse_digit(*p);
  if (d < 0 || d >= base) caml_failwith(INT64_ERRMSG);
  res = d;
  for (p++; /*nothing*/; p++) {
    char c = *p;
    if (c == '_') continue;
    d = parse_digit(c);
    if (d < 0 || d >= base) break;
    /* Detect overflow in multiplication base * res */
    if (res > threshold) caml_failwith(INT64_ERRMSG);
    res = base * res + d;
    /* Detect overflow in addition (base * res) + d */
    if (res < (uint64_t) d) caml_failwith(INT64_ERRMSG);
  }
  if (p != String_val(s) + caml_string_length(s)){
    caml_failwith(INT64_ERRMSG);
  }
  if (signedness) {
    /* Signed representation expected, allow -2^63 to 2^63 - 1 only */
    if (sign >= 0) {
      if (res >= (uint64_t)1 << 63) caml_failwith(INT64_ERRMSG);
    } else {
      if (res >  (uint64_t)1 << 63) caml_failwith(INT64_ERRMSG);
    }
  }
  if (sign < 0) res = - res;
  return caml_copy_int64(res);
}

int64_t caml_int64_bits_of_float_unboxed(double d)
{
  union { double d; int64_t i; int32_t h[2]; } u;
  u.d = d;
#if defined(__arm__) && !defined(__ARM_EABI__)
  { int32_t t = u.h[0]; u.h[0] = u.h[1]; u.h[1] = t; }
#endif
  return u.i;
}

double caml_int64_float_of_bits_unboxed(int64_t i)
{
  union { double d; int64_t i; int32_t h[2]; } u;
  u.i = i;
#if defined(__arm__) && !defined(__ARM_EABI__)
  { int32_t t = u.h[0]; u.h[0] = u.h[1]; u.h[1] = t; }
#endif
  return u.d;
}

CAMLprim value caml_int64_bits_of_float(value vd)
{
  return caml_copy_int64(caml_int64_bits_of_float_unboxed(Double_val(vd)));
}

CAMLprim value caml_int64_float_of_bits(value vi)
{
  return caml_copy_double(caml_int64_float_of_bits_unboxed(Int64_val(vi)));
}

/* Native integers */

static int nativeint_cmp(value v1, value v2)
{
  intnat i1 = Nativeint_val(v1);
  intnat i2 = Nativeint_val(v2);
  return (i1 > i2) - (i1 < i2);
}

static intnat nativeint_hash(value v)
{
  intnat n = Nativeint_val(v);
#ifdef ARCH_SIXTYFOUR
  /* 32/64 bits compatibility trick.  See explanations in file "hash.c",
     function caml_hash_mix_intnat. */
  return (n >> 32) ^ (n >> 63) ^ n;
#else
  return n;
#endif
}

static void nativeint_serialize(value v, uintnat * bsize_32,
                                uintnat * bsize_64)
{
  intnat l = Nativeint_val(v);
#ifdef ARCH_SIXTYFOUR
  if (l >= -((intnat)1 << 31) && l < ((intnat)1 << 31)) {
    caml_serialize_int_1(1);
    caml_serialize_int_4((int32_t) l);
  } else {
    caml_serialize_int_1(2);
    caml_serialize_int_8(l);
  }
#else
  caml_serialize_int_1(1);
  caml_serialize_int_4(l);
#endif
  *bsize_32 = 4;
  *bsize_64 = 8;
}

static uintnat nativeint_deserialize(void * dst)
{
  switch (caml_deserialize_uint_1()) {
  case 1:
    *((intnat *) dst) = caml_deserialize_sint_4();
    break;
  case 2:
#ifdef ARCH_SIXTYFOUR
    *((intnat *) dst) = caml_deserialize_sint_8();
#else
    caml_deserialize_error("input_value: native integer value too large");
#endif
    break;
  default:
    caml_deserialize_error("input_value: ill-formed native integer");
  }
  return sizeof(intnat);
}

static const struct custom_fixed_length nativeint_length = { 4, 8 };
<<<<<<< HEAD
CAMLexport const struct custom_operations caml_nativeint_ops = {
=======
CAMLexport struct custom_operations caml_nativeint_ops = {
>>>>>>> 4c130cae
  "_n",
  custom_finalize_default,
  nativeint_cmp,
  nativeint_hash,
  nativeint_serialize,
  nativeint_deserialize,
  custom_compare_ext_default,
  &nativeint_length
};

CAMLexport value caml_copy_nativeint(intnat i)
{
  value res = caml_alloc_custom(&caml_nativeint_ops, sizeof(intnat), 0, 1);
  Nativeint_val(res) = i;
  return res;
}

CAMLprim value caml_nativeint_neg(value v)
{ return caml_copy_nativeint(- Nativeint_val(v)); }

CAMLprim value caml_nativeint_add(value v1, value v2)
{ return caml_copy_nativeint(Nativeint_val(v1) + Nativeint_val(v2)); }

CAMLprim value caml_nativeint_sub(value v1, value v2)
{ return caml_copy_nativeint(Nativeint_val(v1) - Nativeint_val(v2)); }

CAMLprim value caml_nativeint_mul(value v1, value v2)
{ return caml_copy_nativeint(Nativeint_val(v1) * Nativeint_val(v2)); }

#define Nativeint_min_int ((intnat) 1 << (sizeof(intnat) * 8 - 1))

CAMLprim value caml_nativeint_div(value v1, value v2)
{
  intnat dividend = Nativeint_val(v1);
  intnat divisor = Nativeint_val(v2);
  if (divisor == 0) caml_raise_zero_divide();
  /* PR#4740: on some processors, modulus crashes if division overflows.
     Implement the same behavior as for type "int". */
  if (dividend == Nativeint_min_int && divisor == -1) return v1;
  return caml_copy_nativeint(dividend / divisor);
}

CAMLprim value caml_nativeint_mod(value v1, value v2)
{
  intnat dividend = Nativeint_val(v1);
  intnat divisor = Nativeint_val(v2);
  if (divisor == 0) caml_raise_zero_divide();
  /* PR#4740: on some processors, modulus crashes if division overflows.
     Implement the same behavior as for type "int". */
  if (dividend == Nativeint_min_int && divisor == -1){
    return caml_copy_nativeint(0);
  }
  return caml_copy_nativeint(dividend % divisor);
}

CAMLprim value caml_nativeint_and(value v1, value v2)
{ return caml_copy_nativeint(Nativeint_val(v1) & Nativeint_val(v2)); }

CAMLprim value caml_nativeint_or(value v1, value v2)
{ return caml_copy_nativeint(Nativeint_val(v1) | Nativeint_val(v2)); }

CAMLprim value caml_nativeint_xor(value v1, value v2)
{ return caml_copy_nativeint(Nativeint_val(v1) ^ Nativeint_val(v2)); }

CAMLprim value caml_nativeint_shift_left(value v1, value v2)
{ return caml_copy_nativeint(Nativeint_val(v1) << Int_val(v2)); }

CAMLprim value caml_nativeint_shift_right(value v1, value v2)
{ return caml_copy_nativeint(Nativeint_val(v1) >> Int_val(v2)); }

CAMLprim value caml_nativeint_shift_right_unsigned(value v1, value v2)
{ return caml_copy_nativeint((uintnat)Nativeint_val(v1) >> Int_val(v2)); }

value caml_nativeint_direct_bswap(value v)
{
#ifdef ARCH_SIXTYFOUR
  return caml_swap64(v);
#else
  return caml_swap32(v);
#endif
}

CAMLprim value caml_nativeint_bswap(value v)
{
#ifdef ARCH_SIXTYFOUR
  return caml_copy_nativeint(caml_swap64(Nativeint_val(v)));
#else
  return caml_copy_nativeint(caml_swap32(Nativeint_val(v)));
#endif
}

CAMLprim value caml_nativeint_of_int(value v)
{ return caml_copy_nativeint(Long_val(v)); }

CAMLprim value caml_nativeint_to_int(value v)
{ return Val_long(Nativeint_val(v)); }

intnat caml_nativeint_of_float_unboxed(double x)
{ return (intnat) x; }

CAMLprim value caml_nativeint_of_float(value v)
{ return caml_copy_nativeint((intnat)(Double_val(v))); }

double caml_nativeint_to_float_unboxed(intnat x)
{ return (double) x; }

CAMLprim value caml_nativeint_to_float(value v)
{ return caml_copy_double((double)(Nativeint_val(v))); }

CAMLprim value caml_nativeint_of_int32(value v)
{ return caml_copy_nativeint(Int32_val(v)); }

CAMLprim value caml_nativeint_to_int32(value v)
{ return caml_copy_int32((int32_t) Nativeint_val(v)); }

intnat caml_nativeint_compare_unboxed(intnat i1, intnat i2)
{
  return (i1 > i2) - (i1 < i2);
}

CAMLprim value caml_nativeint_compare(value v1, value v2)
{
  return Val_int(caml_nativeint_compare_unboxed(Nativeint_val(v1),
                                                Nativeint_val(v2)));
}

CAMLprim value caml_nativeint_format(value fmt, value arg)
{
  char format_string[FORMAT_BUFFER_SIZE];

  parse_format(fmt, ARCH_INTNAT_PRINTF_FORMAT, format_string);
  return caml_alloc_sprintf(format_string, Nativeint_val(arg));
}

CAMLprim value caml_nativeint_of_string(value s)
{
  return caml_copy_nativeint(parse_intnat(s, 8 * sizeof(value), INTNAT_ERRMSG));
}<|MERGE_RESOLUTION|>--- conflicted
+++ resolved
@@ -210,11 +210,7 @@
 
 static const struct custom_fixed_length int32_length = { 4, 4 };
 
-<<<<<<< HEAD
 CAMLexport const struct custom_operations caml_int32_ops = {
-=======
-CAMLexport struct custom_operations caml_int32_ops = {
->>>>>>> 4c130cae
   "_i",
   custom_finalize_default,
   int32_cmp,
@@ -413,11 +409,7 @@
 
 static const struct custom_fixed_length int64_length = { 8, 8 };
 
-<<<<<<< HEAD
 CAMLexport const struct custom_operations caml_int64_ops = {
-=======
-CAMLexport struct custom_operations caml_int64_ops = {
->>>>>>> 4c130cae
   "_j",
   custom_finalize_default,
   int64_cmp,
@@ -714,11 +706,7 @@
 }
 
 static const struct custom_fixed_length nativeint_length = { 4, 8 };
-<<<<<<< HEAD
 CAMLexport const struct custom_operations caml_nativeint_ops = {
-=======
-CAMLexport struct custom_operations caml_nativeint_ops = {
->>>>>>> 4c130cae
   "_n",
   custom_finalize_default,
   nativeint_cmp,
