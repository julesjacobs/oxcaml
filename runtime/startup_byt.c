/**************************************************************************/
/*                                                                        */
/*                                 OCaml                                  */
/*                                                                        */
/*          Xavier Leroy and Damien Doligez, INRIA Rocquencourt           */
/*                                                                        */
/*   Copyright 1996 Institut National de Recherche en Informatique et     */
/*     en Automatique.                                                    */
/*                                                                        */
/*   All rights reserved.  This file is distributed under the terms of    */
/*   the GNU Lesser General Public License version 2.1, with the          */
/*   special exception on linking described in the file LICENSE.          */
/*                                                                        */
/**************************************************************************/

#define CAML_INTERNALS

/* Start-up code */

#include <stdio.h>
#include <stdlib.h>
#include <string.h>
#include <fcntl.h>
#include "caml/config.h"
#ifdef HAS_UNISTD
#include <unistd.h>
#endif
#ifdef _WIN32
#include <process.h>
#endif
#include "caml/alloc.h"
#include "caml/backtrace.h"
#include "caml/callback.h"
#include "caml/custom.h"
#include "caml/debugger.h"
#include "caml/domain_state.h"
#include "caml/dynlink.h"
#include "caml/eventlog.h"
#include "caml/exec.h"
#include "caml/fail.h"
#include "caml/fiber.h"
#include "caml/fix_code.h"
#include "caml/gc_ctrl.h"
#include "caml/instrtrace.h"
#include "caml/interp.h"
#include "caml/intext.h"
#include "caml/io.h"
#include "caml/memory.h"
#include "caml/minor_gc.h"
#include "caml/misc.h"
#include "caml/mlvalues.h"
#include "caml/osdeps.h"
#include "caml/startup_aux.h"
#include "caml/prims.h"
#include "caml/printexc.h"
#include "caml/reverse.h"
#include "caml/signals.h"
#include "caml/sys.h"
#include "caml/startup.h"
#include "caml/version.h"

#ifndef O_BINARY
#define O_BINARY 0
#endif

#ifndef SEEK_END
#define SEEK_END 2
#endif

static char magicstr[EXEC_MAGIC_LENGTH+1];
static int print_magic = 0;

/* Print the specified error message followed by an end-of-line and exit */
static void error(char *msg, ...)
{
  va_list ap;
  va_start(ap, msg);
  vfprintf (stderr, msg, ap);
  va_end(ap);
  fprintf(stderr, "\n");
  exit(127);
}

/* Read the trailer of a bytecode file */

static void fixup_endianness_trailer(uint32_t * p)
{
#ifndef ARCH_BIG_ENDIAN
  Reverse_32(p, p);
#endif
}

static int read_trailer(int fd, struct exec_trailer *trail)
{
  if (lseek(fd, (long) -TRAILER_SIZE, SEEK_END) == -1)
    return BAD_BYTECODE;
  if (read(fd, (char *) trail, TRAILER_SIZE) < TRAILER_SIZE)
    return BAD_BYTECODE;
  fixup_endianness_trailer(&trail->num_sections);
  memcpy(magicstr, trail->magic, EXEC_MAGIC_LENGTH);
  magicstr[EXEC_MAGIC_LENGTH] = 0;

  if (print_magic) {
    printf("%s\n", magicstr);
    exit(0);
  }
  return
    (strncmp(trail->magic, EXEC_MAGIC, sizeof(trail->magic)) == 0)
      ? 0 : WRONG_MAGIC;
}

enum caml_byte_program_mode caml_byte_program_mode = STANDARD;

int caml_attempt_open(char_os **name, struct exec_trailer *trail,
                      int do_open_script)
{
  char_os * truename;
  int fd;
  int err;
  char buf [2], * u8;

  truename = caml_search_exe_in_path(*name);
  u8 = caml_stat_strdup_of_os(truename);
  caml_gc_message(0x100, "Opening bytecode executable %s\n", u8);
  caml_stat_free(u8);
  fd = open_os(truename, O_RDONLY | O_BINARY);
  if (fd == -1) {
    caml_stat_free(truename);
    caml_gc_message(0x100, "Cannot open file\n");
    return FILE_NOT_FOUND;
  }
  if (!do_open_script) {
    err = read (fd, buf, 2);
    if (err < 2 || (buf [0] == '#' && buf [1] == '!')) {
      close(fd);
      caml_stat_free(truename);
      caml_gc_message(0x100, "Rejected #! script\n");
      return BAD_BYTECODE;
    }
  }
  err = read_trailer(fd, trail);
  if (err != 0) {
    close(fd);
    caml_stat_free(truename);
    caml_gc_message(0x100, "Not a bytecode executable\n");
    return err;
  }
  *name = truename;
  return fd;
}

/* Read the section descriptors */

void caml_read_section_descriptors(int fd, struct exec_trailer *trail)
{
  int toc_size, i;

  toc_size = trail->num_sections * 8;
  trail->section = caml_stat_alloc(toc_size);
  lseek(fd, - (long) (TRAILER_SIZE + toc_size), SEEK_END);
  if (read(fd, (char *) trail->section, toc_size) != toc_size)
    caml_fatal_error("cannot read section table");
  /* Fixup endianness of lengths */
  for (i = 0; i < trail->num_sections; i++)
    fixup_endianness_trailer(&(trail->section[i].len));
}

/* Position fd at the beginning of the section having the given name.
   Return the length of the section data in bytes, or -1 if no section
   found with that name. */

int32_t caml_seek_optional_section(int fd, struct exec_trailer *trail,
                                   char *name)
{
  long ofs;
  int i;

  ofs = TRAILER_SIZE + trail->num_sections * 8;
  for (i = trail->num_sections - 1; i >= 0; i--) {
    ofs += trail->section[i].len;
    if (strncmp(trail->section[i].name, name, 4) == 0) {
      lseek(fd, -ofs, SEEK_END);
      return trail->section[i].len;
    }
  }
  return -1;
}

/* Position fd at the beginning of the section having the given name.
   Return the length of the section data in bytes. */

int32_t caml_seek_section(int fd, struct exec_trailer *trail, char *name)
{
  int32_t len = caml_seek_optional_section(fd, trail, name);
  if (len == -1)
    caml_fatal_error("section `%s' is missing", name);
  return len;
}

/* Read and return the contents of the section having the given name.
   Add a terminating 0.  Return NULL if no such section. */

static char * read_section(int fd, struct exec_trailer *trail, char *name)
{
  int32_t len;
  char * data;

  len = caml_seek_optional_section(fd, trail, name);
  if (len == -1) return NULL;
  data = caml_stat_alloc(len + 1);
  if (read(fd, data, len) != len)
    caml_fatal_error("error reading section %s", name);
  data[len] = 0;
  return data;
}

#ifdef _WIN32

static char_os * read_section_to_os(int fd, struct exec_trailer *trail,
                                    char *name)
{
  int32_t len, wlen;
  char * data;
  wchar_t * wdata;

  len = caml_seek_optional_section(fd, trail, name);
  if (len == -1) return NULL;
  data = caml_stat_alloc(len + 1);
  if (read(fd, data, len) != len)
    caml_fatal_error("error reading section %s", name);
  data[len] = 0;
  wlen = win_multi_byte_to_wide_char(data, len, NULL, 0);
  wdata = caml_stat_alloc((wlen + 1)*sizeof(wchar_t));
  win_multi_byte_to_wide_char(data, len, wdata, wlen);
  wdata[wlen] = 0;
  caml_stat_free(data);
  return wdata;
}

#else

#define read_section_to_os read_section

#endif

#ifdef _WIN32
extern void caml_signal_thread(void * lpParam);
#endif

#if defined(_MSC_VER) && __STDC_SECURE_LIB__ >= 200411L

/* PR 4887: avoid crash box of windows runtime on some system calls */
extern void caml_install_invalid_parameter_handler();

#endif

extern int caml_ensure_spacetime_dot_o_is_included;

/* Main entry point when loading code from a file */

CAMLexport void caml_main(char_os **argv)
{
  int fd, pos;
  struct exec_trailer trail;
  struct channel * chan;
  value res;
  char * req_prims;
  char_os * shared_lib_path, * shared_libs;
  char_os * exe_name, * proc_self_exe;

  CAML_INIT_DOMAIN_STATE;

  caml_ensure_spacetime_dot_o_is_included++;

  /* Determine options */
  caml_parse_ocamlrunparam();
  CAML_EVENTLOG_INIT();
#ifdef DEBUG
  caml_gc_message (-1, "### OCaml runtime: debug mode ###\n");
#endif
  if (!caml_startup_aux(/* pooling */ caml_params->cleanup_on_exit))
    return;

  caml_init_locale();
#if defined(_MSC_VER) && __STDC_SECURE_LIB__ >= 200411L
  caml_install_invalid_parameter_handler();
#endif
  caml_init_custom_operations();
  caml_ext_table_init(&caml_shared_libs_path, 8);

  /* Determine position of bytecode file */
  pos = 0;

  /* First, try argv[0] (when ocamlrun is called by a bytecode program) */
  exe_name = argv[0];
  fd = caml_attempt_open(&exe_name, &trail, 0);

  /* Little grasshopper wonders why we do that at all, since
     "The current executable is ocamlrun itself, it's never a bytecode
     program".  Little grasshopper "ocamlc -custom" in mind should keep.
     With -custom, we have an executable that is ocamlrun itself
     concatenated with the bytecode.  So, if the attempt with argv[0]
     failed, it is worth trying again with executable_name. */
  if (fd < 0 && (proc_self_exe = caml_executable_name()) != NULL) {
    exe_name = proc_self_exe;
    fd = caml_attempt_open(&exe_name, &trail, 0);
  }

  if (fd < 0) {
    pos = caml_parse_command_line(argv);
    if (argv[pos] == 0) {
      error("no bytecode file specified");
    }
    exe_name = argv[pos];
    fd = caml_attempt_open(&exe_name, &trail, 1);
    switch(fd) {
    case FILE_NOT_FOUND:
      error("cannot find file '%s'",
                       caml_stat_strdup_of_os(argv[pos]));
      break;
    case BAD_BYTECODE:
      error(
        "the file '%s' is not a bytecode executable file",
        caml_stat_strdup_of_os(exe_name));
      break;
    case WRONG_MAGIC:
      error(
        "the file '%s' has not the right magic number: "\
        "expected %s, got %s",
        caml_stat_strdup_of_os(exe_name),
        EXEC_MAGIC,
        magicstr);
      break;
    }
  }

  /* Read the table of contents (section descriptors) */
  caml_read_section_descriptors(fd, &trail);
  /* Initialize the abstract machine */
  caml_init_gc ();
  Caml_state->external_raise = NULL;
  if (caml_params->backtrace_enabled_init) caml_record_backtrace(Val_int(1));
  /* Initialize the interpreter */
  caml_interprete(NULL, 0);
  /* Initialize the debugger, if needed */
  caml_debugger_init();
  /* Load the code */
  caml_code_size = caml_seek_section(fd, &trail, "CODE");
  caml_load_code(fd, caml_code_size);
  caml_init_debug_info();
  /* Build the table of primitives */
  shared_lib_path = read_section_to_os(fd, &trail, "DLPT");
  shared_libs = read_section_to_os(fd, &trail, "DLLS");
  req_prims = read_section(fd, &trail, "PRIM");
  if (req_prims == NULL) caml_fatal_error("no PRIM section");
  caml_build_primitive_table(shared_lib_path, shared_libs, req_prims);
  caml_stat_free(shared_lib_path);
  caml_stat_free(shared_libs);
  caml_stat_free(req_prims);
  /* Load the globals */
  caml_seek_section(fd, &trail, "DATA");
  chan = caml_open_descriptor_in(fd);
<<<<<<< HEAD
  caml_modify_root(caml_global_data, caml_input_val(chan));
=======
  Lock(chan);
  caml_global_data = caml_input_val(chan);
  Unlock(chan);
>>>>>>> 8b3ac9bc
  caml_close_channel(chan); /* this also closes fd */
  caml_stat_free(trail.section);
  /* Initialize system libraries */
  caml_sys_init(exe_name, argv + pos);
  /* ensure all globals are in major heap */
  caml_minor_collection();
#ifdef _WIN32
  /* Start a thread to handle signals */
  if (caml_secure_getenv(T("CAMLSIGPIPE")))
    _beginthread(caml_signal_thread, 4096, NULL);
#endif
  /* Execute the program */
  caml_debugger(PROGRAM_START, Val_unit);
  res = caml_interprete(caml_start_code, caml_code_size);
  caml_maybe_print_stats(Val_unit);
  if (Is_exception_result(res)) {
    value exn = Extract_exception(res);
    if (caml_debugger_in_use) {
      Caml_state->current_stack->sp = &exn; /* The debugger needs the
                                               exception value.*/
      caml_debugger(UNCAUGHT_EXC, Val_unit);
    }
    caml_fatal_uncaught_exception(exn);
  }
}

/* Main entry point when code is linked in as initialized data */

CAMLexport value caml_startup_code_exn(
           code_t code, asize_t code_size,
           char *data, asize_t data_size,
           char *section_table, asize_t section_table_size,
           int pooling,
           char_os **argv)
{
  char_os * exe_name;

  CAML_INIT_DOMAIN_STATE;

  /* Determine options */
  caml_parse_ocamlrunparam();
  CAML_EVENTLOG_INIT();
#ifdef DEBUG
  caml_gc_message (-1, "### OCaml runtime: debug mode ###\n");
#endif
  if (caml_params->cleanup_on_exit)
    pooling = 1;
  if (!caml_startup_aux(pooling))
    return Val_unit;

  caml_init_locale();
#if defined(_MSC_VER) && __STDC_SECURE_LIB__ >= 200411L
  caml_install_invalid_parameter_handler();
#endif
  caml_init_custom_operations();

  /* Initialize the abstract machine */
  caml_init_gc ();
  exe_name = caml_executable_name();
  if (exe_name == NULL) exe_name = caml_search_exe_in_path(argv[0]);
  Caml_state->external_raise = NULL;
  caml_sys_init(exe_name, argv);
  if (caml_params->backtrace_enabled_init) caml_record_backtrace(Val_int(1));
  Caml_state->external_raise = NULL;
  /* Initialize the interpreter */
  caml_interprete(NULL, 0);
  /* Initialize the debugger, if needed */
  caml_debugger_init();
  /* Load the code */
  caml_start_code = code;
  caml_code_size = code_size;
  caml_init_code_fragments();
  caml_init_debug_info();
#ifdef THREADED_CODE
  caml_thread_code(caml_start_code, code_size);
#endif
  /* Use the builtin table of primitives */
  caml_build_primitive_table_builtin();
  /* Load the globals */
  caml_modify_root(caml_global_data, caml_input_value_from_block(data, data_size));
  caml_minor_collection(); /* ensure all globals are in major heap */
  /* Record the sections (for caml_get_section_table in meta.c) */
  caml_init_section_table(section_table, section_table_size);
  /* Execute the program */
  caml_debugger(PROGRAM_START, Val_unit);
  return caml_interprete(caml_start_code, caml_code_size);
}

CAMLexport void caml_startup_code(
           code_t code, asize_t code_size,
           char *data, asize_t data_size,
           char *section_table, asize_t section_table_size,
           int pooling,
           char_os **argv)
{
  value res;

  res = caml_startup_code_exn(code, code_size, data, data_size,
                              section_table, section_table_size,
                              pooling, argv);
  if (Is_exception_result(res)) {
    value exn = Extract_exception(res);
    if (caml_debugger_in_use) {
      Caml_state->current_stack->sp = &exn; /* The debugger needs the
                                               exception value.*/
      caml_debugger(UNCAUGHT_EXC, Val_unit);
    }
    caml_fatal_uncaught_exception(exn);
  }
}<|MERGE_RESOLUTION|>--- conflicted
+++ resolved
@@ -360,13 +360,9 @@
   /* Load the globals */
   caml_seek_section(fd, &trail, "DATA");
   chan = caml_open_descriptor_in(fd);
-<<<<<<< HEAD
+  /* TODO: do we need multicore Lock here */
   caml_modify_root(caml_global_data, caml_input_val(chan));
-=======
-  Lock(chan);
-  caml_global_data = caml_input_val(chan);
-  Unlock(chan);
->>>>>>> 8b3ac9bc
+  /* TODO: do we need multicore Unlock here */
   caml_close_channel(chan); /* this also closes fd */
   caml_stat_free(trail.section);
   /* Initialize system libraries */
