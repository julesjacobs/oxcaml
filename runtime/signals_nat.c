--- conflicted
+++ resolved
@@ -177,123 +177,4 @@
     return 1;
   else
     return 0;
-}
-
-/* Machine- and OS-dependent handling of bound check trap */
-
-#if defined(TARGET_power) \
-  || defined(TARGET_s390x)
-#error "Architecture requires a bounds-check trap handler"
-DECLARE_SIGNAL_HANDLER(trap_handler)
-{
-  /* TODO: raise a real exception here */
-  caml_fatal_error ("bounds check failed");
-}
-
-#endif
-
-/* Initialization of signal stuff */
-
-void caml_init_signals(void)
-{
-  /* Bound-check trap handling */
-
-#if defined(TARGET_power)
-  { struct sigaction act;
-    sigemptyset(&act.sa_mask);
-    SET_SIGACT(act, trap_handler);
-#if !defined(SYS_rhapsody)
-    act.sa_flags |= SA_NODEFER;
-#endif
-    sigaction(SIGTRAP, &act, NULL);
-  }
-#endif
-
-#if defined(TARGET_s390x)
-  { struct sigaction act;
-    sigemptyset(&act.sa_mask);
-    SET_SIGACT(act, trap_handler);
-    sigaction(SIGFPE, &act, NULL);
-  }
-#endif
-<<<<<<< HEAD
-=======
-
-#ifdef HAS_STACK_OVERFLOW_DETECTION
-  if (caml_setup_stack_overflow_detection() != -1) {
-    struct sigaction act;
-    SET_SIGACT(act, segv_handler);
-    act.sa_flags |= SA_ONSTACK | SA_NODEFER;
-    sigemptyset(&act.sa_mask);
-    sigaction(SIGSEGV, &act, NULL);
-  }
-#endif
-}
-
-/* Termination of signal stuff */
-
-#if defined(TARGET_power) || defined(TARGET_s390x) \
-    || defined(HAS_STACK_OVERFLOW_DETECTION)
-static void set_signal_default(int signum)
-{
-  struct sigaction act;
-  sigemptyset(&act.sa_mask);
-  act.sa_handler = SIG_DFL;
-  act.sa_flags = 0;
-  sigaction(signum, &act, NULL);
-}
-#endif
-
-void caml_terminate_signals(void)
-{
-#if defined(TARGET_power)
-  set_signal_default(SIGTRAP);
-#endif
-
-#if defined(TARGET_s390x)
-  set_signal_default(SIGFPE);
-#endif
-
-#ifdef HAS_STACK_OVERFLOW_DETECTION
-  set_signal_default(SIGSEGV);
-  caml_stop_stack_overflow_detection();
-#endif
-}
-
-/* Allocate and select an alternate stack for handling signals,
-   especially SIGSEGV signals.
-   Each thread needs its own alternate stack.
-   The alternate stack used to be statically-allocated for the main thread,
-   but this is incompatible with Glibc 2.34 and newer, where SIGSTKSZ
-   may not be a compile-time constant (issue #10250). */
-
-CAMLexport int caml_setup_stack_overflow_detection(void)
-{
-#ifdef HAS_STACK_OVERFLOW_DETECTION
-  stack_t stk;
-  stk.ss_sp = malloc(SIGSTKSZ);
-  if (stk.ss_sp == NULL) return -1;
-  stk.ss_size = SIGSTKSZ;
-  stk.ss_flags = 0;
-  return sigaltstack(&stk, NULL);
-#else
-  return 0;
-#endif
-}
-
-CAMLexport int caml_stop_stack_overflow_detection(void)
-{
-#ifdef HAS_STACK_OVERFLOW_DETECTION
-  stack_t oldstk, stk;
-  stk.ss_flags = SS_DISABLE;
-  if (sigaltstack(&stk, &oldstk) == -1) return -1;
-  /* If caml_setup_stack_overflow_detection failed, we are not using
-     an alternate signal stack.  SS_DISABLE will be set in oldstk,
-     and there is nothing to free in this case. */
-  if (! (oldstk.ss_flags & SS_DISABLE)) free(oldstk.ss_sp);
-  return 0;
-#else
-  return 0;
-#endif
->>>>>>> b4c5d7a5
 }