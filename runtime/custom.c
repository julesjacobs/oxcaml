--- conflicted
+++ resolved
@@ -163,15 +163,6 @@
   return ops;
 }
 
-<<<<<<< HEAD
-extern const struct custom_operations
-  caml_int32_ops,
-  caml_nativeint_ops,
-  caml_int64_ops,
-  caml_ba_ops;
-
-=======
->>>>>>> 1b48b5aa
 void caml_init_custom_operations(void)
 {
   caml_register_custom_operations(&caml_int32_ops);
