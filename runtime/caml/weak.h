--- conflicted
+++ resolved
@@ -161,13 +161,9 @@
 
 /* In the header, in order to let major_gc.c
    and weak.c see the body of the function */
-<<<<<<< HEAD
-static inline void caml_ephe_clean_partial (value v,
+Caml_inline void caml_ephe_clean_partial (value v,
                                             mlsize_t offset_start,
                                             mlsize_t offset_end) {
-=======
-Caml_inline void caml_ephe_clean (value v){
->>>>>>> 648d7a4a
   value child;
   int release_data = 0;
   mlsize_t i;
@@ -216,7 +212,7 @@
   }
 }
 
-static inline void caml_ephe_clean (value v) {
+Caml_inline void caml_ephe_clean (value v) {
   mlsize_t size;
   header_t hd;
   hd = Hd_val (v);
