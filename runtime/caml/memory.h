--- conflicted
+++ resolved
@@ -58,15 +58,11 @@
 #define caml_initialize_field caml_initialize_field
 CAMLextern void caml_blit_fields (value src, int srcoff, value dst, int dstoff, int n);
 CAMLextern value caml_check_urgent_gc (value);
-CAMLextern color_t caml_allocation_color (void *hp);
 #ifdef CAML_INTERNALS
 CAMLextern char *caml_alloc_for_heap (asize_t request);   /* Size in bytes. */
 CAMLextern void caml_free_for_heap (char *mem);
 CAMLextern int caml_add_to_heap (char *mem);
-<<<<<<< HEAD
-=======
 #endif /* CAML_INTERNALS */
->>>>>>> df64b46a
 
 CAMLextern int caml_huge_fallback_count; /* FIXME KC: Make per domain */
 
