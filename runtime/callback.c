--- conflicted
+++ resolved
@@ -56,7 +56,6 @@
   Stack_parent(domain_state->current_stack) = NULL;
 
   CAMLassert(narg + 4 <= 256);
-<<<<<<< HEAD
   domain_state->current_stack->sp -= narg + 4;
   for (i = 0; i < narg; i++) domain_state->current_stack->sp[i] = args[i]; /* arguments */
 
@@ -71,45 +70,11 @@
   domain_state->current_stack->sp[narg + 2] = Val_long(0); /* extra args */
   domain_state->current_stack->sp[narg + 3] = closure;
   res = caml_interprete(code, sizeof(code));
-  if (Is_exception_result(res)) domain_state->current_stack->sp += narg + 4; /* PR#1228 */
+  if (Is_exception_result(res)) domain_state->current_stack->sp += narg + 4; /* PR#3419 */
 
   Assert(Stack_parent(domain_state->current_stack) == NULL);
   Stack_parent(domain_state->current_stack) = parent_stack;
   CAMLreturn (res);
-=======
-
-  caml_extern_sp -= narg + 4;
-  for (i = 0; i < narg; i++) caml_extern_sp[i] = args[i]; /* arguments */
-#ifndef LOCAL_CALLBACK_BYTECODE
-  caml_extern_sp[narg] = (value) (callback_code + 4); /* return address */
-  caml_extern_sp[narg + 1] = Val_unit;    /* environment */
-  caml_extern_sp[narg + 2] = Val_long(0); /* extra args */
-  caml_extern_sp[narg + 3] = closure;
-  Init_callback();
-  callback_code[1] = narg + 3;
-  callback_code[3] = narg;
-  res = caml_interprete(callback_code, sizeof(callback_code));
-#else /*have LOCAL_CALLBACK_BYTECODE*/
-  caml_extern_sp[narg] = (value) (local_callback_code + 4); /* return address */
-  caml_extern_sp[narg + 1] = Val_unit;    /* environment */
-  caml_extern_sp[narg + 2] = Val_long(0); /* extra args */
-  caml_extern_sp[narg + 3] = closure;
-  local_callback_code[0] = ACC;
-  local_callback_code[1] = narg + 3;
-  local_callback_code[2] = APPLY;
-  local_callback_code[3] = narg;
-  local_callback_code[4] = POP;
-  local_callback_code[5] =  1;
-  local_callback_code[6] = STOP;
-#ifdef THREADED_CODE
-  caml_thread_code(local_callback_code, sizeof(local_callback_code));
-#endif /*THREADED_CODE*/
-  res = caml_interprete(local_callback_code, sizeof(local_callback_code));
-  caml_release_bytecode(local_callback_code, sizeof(local_callback_code));
-#endif /*LOCAL_CALLBACK_BYTECODE*/
-  if (Is_exception_result(res)) caml_extern_sp += narg + 4; /* PR#3419 */
-  return res;
->>>>>>> 8e5e3c0e
 }
 
 CAMLexport value caml_callback_exn(value closure, value arg1)
@@ -269,7 +234,6 @@
   caml_plat_lock(&named_value_lock);
   for (nv = named_value_table[h]; nv != NULL; nv = nv->next) {
     if (strcmp(name, nv->name) == 0) {
-<<<<<<< HEAD
       caml_modify_root(nv->val, val);
       found = 1;
       break;
@@ -288,23 +252,6 @@
 }
 
 CAMLexport const value* caml_named_value(char const *name)
-=======
-      caml_modify_generational_global_root(&nv->val, val);
-      return Val_unit;
-    }
-  }
-  nv = (struct named_value *)
-          caml_stat_alloc(sizeof(struct named_value) + namelen);
-  memcpy(nv->name, name, namelen + 1);
-  nv->val = val;
-  nv->next = named_value_table[h];
-  named_value_table[h] = nv;
-  caml_register_generational_global_root(&nv->val);
-  return Val_unit;
-}
-
-CAMLexport const value * caml_named_value(char const *name)
->>>>>>> 8e5e3c0e
 {
   struct named_value * nv;
   caml_root ret = NULL;
