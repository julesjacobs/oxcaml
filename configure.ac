--- conflicted
+++ resolved
@@ -534,21 +534,19 @@
 
 AS_CASE([$ocaml_cv_cc_vendor],
   [xlc-*],
-    [outputobj='-o $(EMPTY)'
-    warn_error_flag=''
-    cc_warnings='-qflag=i:i'], # all warnings enabled
+    [outputobj='-o $(EMPTY)'; gcc_warnings="-qflag=i:i"], # all warnings enabled
   [msvc-*],
     [outputobj='-Fo'
     warn_error_flag='-WX'
-    cc_warnings=''],
+    gcc_warnings=''],
   [outputobj='-o $(EMPTY)'
   # FIXME Should also be -Wdeclaration-after-statement here
   warn_error_flag='-Werror'
-  cc_warnings='-Wall'])
+  gcc_warnings='-Wall'])
 
 AS_CASE([$enable_warn_error,AC_PACKAGE_VERSION],
   [yes,*|,*+dev*|,*+multicore*],
-    [cc_warnings="$cc_warnings $warn_error_flag"])
+    [gcc_warnings="$gcc_warnings $warn_error_flag"])
 
 # We select high optimization levels, provided we can turn off:
 # - strict type-based aliasing analysis (too risky for the OCaml runtime)
@@ -567,7 +565,7 @@
 # in the macro itself, too
 AS_CASE([$host],
   [*-*-mingw32],
-    [internal_cflags="-Wno-unused $cc_warnings"
+    [internal_cflags="-Wno-unused $gcc_warnings"
     # TODO: see whether the code can be fixed to avoid -Wno-unused
     common_cflags="-O -mms-bitfields"
     internal_cppflags='-DUNICODE -D_UNICODE'
@@ -576,11 +574,7 @@
   [AS_CASE([$ocaml_cv_cc_vendor],
     [clang-*],
       [common_cflags="-O2 -fno-strict-aliasing -fwrapv";
-<<<<<<< HEAD
-      internal_cflags="$cc_warnings -fno-common"],
-=======
       internal_cflags="$gcc_warnings -fno-common"],
->>>>>>> 0da925c6
     [gcc-[012]-*],
       # Some versions known to miscompile OCaml, e,g, 2.7.2.1, some 2.96.
       # Plus: C99 support unknown.
@@ -593,27 +587,23 @@
         Reducing optimization level."]);
       AC_MSG_WARN([Consider using GCC version 4.2 or above.]);
       common_cflags="-std=gnu99 -O";
-      internal_cflags="$cc_warnings"],
+      internal_cflags="$gcc_warnings"],
     [gcc-4-*],
       [common_cflags="-std=gnu99 -O2 -fno-strict-aliasing -fwrapv \
 -fno-builtin-memcmp";
-      internal_cflags="$cc_warnings"],
+      internal_cflags="$gcc_warnings"],
     [gcc-*],
       [common_cflags="-O2 -fno-strict-aliasing -fwrapv";
-<<<<<<< HEAD
-      internal_cflags="$cc_warnings -fno-common"],
-=======
       internal_cflags="$gcc_warnings -fno-common"],
->>>>>>> 0da925c6
     [msvc-*],
-      [common_cflags="-nologo -O2 -Gy- -MD $cc_warnings"
+      [common_cflags="-nologo -O2 -Gy- -MD $gcc_warnings"
       common_cppflags="-D_CRT_SECURE_NO_DEPRECATE"
       internal_cppflags='-DUNICODE -D_UNICODE'
       internal_cppflags="$internal_cppflags -DWINDOWS_UNICODE="
       internal_cppflags="${internal_cppflags}\$(WINDOWS_UNICODE)"],
     [xlc-*],
       [common_cflags="-O5 -qtune=balanced -qnoipa -qinline $CFLAGS";
-      internal_cflags="$cc_warnings"],
+      internal_cflags="$gcc_warnings"],
     [common_cflags="-O"])])
 
 internal_cppflags="-DCAML_NAME_SPACE $internal_cppflags"
@@ -1550,22 +1540,6 @@
     AS_IF([test -z "$bfd_ldlibs"],
       [unset ac_cv_lib_bfd_bfd_openr
       AC_CHECK_LIB([bfd], [bfd_openr],
-<<<<<<< HEAD
-        [bfd_ldlibs="-lbfd $DLLIBS"], [], [$DLLIBS])])
-    AS_IF([test -z "$bfd_ldlibs"],
-      [unset ac_cv_lib_bfd_bfd_openr
-      AC_CHECK_LIB([bfd], [bfd_openr],
-        [bfd_ldlibs="-lbfd $DLLIBS -liberty"], [], [$DLLIBS -liberty])])
-    AS_IF([test -z "$bfd_ldlibs"],
-      [unset ac_cv_lib_bfd_bfd_openr
-      AC_CHECK_LIB([bfd], [bfd_openr],
-        [bfd_ldlibs="-lbfd $DLLIBS -liberty -lz"], [], [$DLLIBS -liberty -lz])])
-    AS_IF([test -z "$bfd_ldlibs"],
-      [unset ac_cv_lib_bfd_bfd_openr
-      AC_CHECK_LIB([bfd], [bfd_openr],
-        [bfd_ldlibs="-lbfd $DLLIBS -liberty -lz -lintl"], [],
-        [$DLLIBS -liberty -lz -lintl])])
-=======
         [bfd_ldlibs="-lbfd -liberty"], [], [-liberty])])
     AS_IF([test -z "$bfd_ldlibs"],
       [unset ac_cv_lib_bfd_bfd_openr
@@ -1576,7 +1550,6 @@
       AC_CHECK_LIB([bfd], [bfd_openr],
         [bfd_ldlibs="-lbfd -liberty -lz -lintl"], [],
         [-liberty -lz -lintl])])
->>>>>>> 0da925c6
     AS_IF([test -n "$bfd_ldlibs"],
       [bfd_available=true
       AC_DEFINE([HAS_LIBBFD])])])
