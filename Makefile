#**************************************************************************
#*                                                                        *
#*                                 OCaml                                  *
#*                                                                        *
#*            Xavier Leroy, projet Cristal, INRIA Rocquencourt            *
#*                                                                        *
#*   Copyright 1999 Institut National de Recherche en Informatique et     *
#*     en Automatique.                                                    *
#*                                                                        *
#*   All rights reserved.  This file is distributed under the terms of    *
#*   the GNU Lesser General Public License version 2.1, with the          *
#*   special exception on linking described in the file LICENSE.          *
#*                                                                        *
#**************************************************************************

# The main Makefile

ROOTDIR = .

include Makefile.config
include Makefile.common

# For users who don't read the INSTALL file
.PHONY: defaultentry
defaultentry:
ifeq "$(UNIX_OR_WIN32)" "unix"
	@echo "Please refer to the installation instructions in file INSTALL."
	@echo "If you've just unpacked the distribution, something like"
	@echo "	./configure"
	@echo "	make world"
	@echo "	make install"
	@echo "should work.  But see the file INSTALL for more details."
else
	@echo "Please refer to the instructions in file README.win32.adoc."
endif

MKDIR=mkdir -p
ifeq "$(UNIX_OR_WIN32)" "win32"
LN = cp
else
LN = ln -sf
endif

CAMLRUN ?= boot/ocamlrun
include stdlib/StdlibModules

CAMLC=$(CAMLRUN) boot/ocamlc -g -nostdlib -I boot -use-prims runtime/primitives
CAMLOPT=$(CAMLRUN) ./ocamlopt -g -nostdlib -I stdlib -I otherlibs/dynlink
ARCHES=amd64 i386 arm arm64 power s390x
INCLUDES=-I utils -I parsing -I typing -I bytecomp -I middle_end \
        -I middle_end/base_types -I asmcomp -I asmcomp/debug \
        -I driver -I toplevel

COMPFLAGS=-strict-sequence -principal -absname -w +a-4-9-41-42-44-45-48-66 \
	  -warn-error A \
          -bin-annot -safe-string -strict-formats $(INCLUDES)
LINKFLAGS=

ifeq "$(strip $(NATDYNLINKOPTS))" ""
OCAML_NATDYNLINKOPTS=
else
OCAML_NATDYNLINKOPTS = -ccopt "$(NATDYNLINKOPTS)"
endif

YACCFLAGS=-v --strict
CAMLLEX=$(CAMLRUN) boot/ocamllex
CAMLDEP=$(CAMLRUN) boot/ocamlc -depend
DEPFLAGS=$(INCLUDES)

OCAMLDOC_OPT=$(WITH_OCAMLDOC:=.opt)

UTILS=utils/config.cmo utils/build_path_prefix_map.cmo utils/misc.cmo \
  utils/identifiable.cmo utils/numbers.cmo utils/arg_helper.cmo \
  utils/clflags.cmo utils/profile.cmo \
  utils/terminfo.cmo utils/ccomp.cmo utils/warnings.cmo \
  utils/consistbl.cmo \
  utils/strongly_connected_components.cmo \
  utils/targetint.cmo utils/domainstate.cmo \
  utils/build_path_prefix_map.cmo \
  utils/targetint.cmo

PARSING=parsing/location.cmo parsing/longident.cmo \
  parsing/docstrings.cmo parsing/syntaxerr.cmo \
  parsing/ast_helper.cmo \
  parsing/pprintast.cmo \
  parsing/camlinternalMenhirLib.cmo parsing/parser.cmo \
  parsing/lexer.cmo parsing/parse.cmo parsing/printast.cmo \
  parsing/ast_mapper.cmo parsing/ast_iterator.cmo parsing/attr_helper.cmo \
  parsing/builtin_attributes.cmo parsing/ast_invariants.cmo parsing/depend.cmo

TYPING=typing/ident.cmo typing/path.cmo \
  typing/primitive.cmo typing/types.cmo \
  typing/btype.cmo typing/oprint.cmo \
  typing/subst.cmo typing/predef.cmo \
  typing/datarepr.cmo typing/cmi_format.cmo typing/env.cmo \
  typing/typedtree.cmo typing/printtyped.cmo typing/ctype.cmo \
  typing/printtyp.cmo typing/includeclass.cmo \
  typing/mtype.cmo typing/envaux.cmo typing/includecore.cmo \
  typing/typedtreeIter.cmo typing/typedtreeMap.cmo \
  typing/tast_mapper.cmo \
  typing/cmt_format.cmo typing/untypeast.cmo \
  typing/includemod.cmo typing/typetexp.cmo typing/printpat.cmo \
  typing/parmatch.cmo typing/stypes.cmo typing/typedecl.cmo typing/typeopt.cmo \
  typing/rec_check.cmo typing/typecore.cmo typing/typeclass.cmo \
  typing/typemod.cmo

COMP=bytecomp/lambda.cmo bytecomp/printlambda.cmo \
  bytecomp/semantics_of_primitives.cmo \
  bytecomp/switch.cmo bytecomp/matching.cmo \
  bytecomp/translobj.cmo bytecomp/translattribute.cmo \
  bytecomp/translprim.cmo bytecomp/translcore.cmo \
  bytecomp/translclass.cmo bytecomp/translmod.cmo \
  bytecomp/simplif.cmo bytecomp/runtimedef.cmo \
  bytecomp/meta.cmo bytecomp/opcodes.cmo \
  bytecomp/bytesections.cmo bytecomp/dll.cmo \
  bytecomp/symtable.cmo \
  driver/pparse.cmo driver/main_args.cmo \
  driver/compenv.cmo driver/compmisc.cmo \
  driver/compdynlink_types.cmo driver/compdynlink_platform_intf.cmo \
  driver/compdynlink_common.cmo driver/compdynlink.cmo \
  driver/compplugin.cmo driver/makedepend.cmo \
  driver/compile_common.cmo


COMMON=$(UTILS) $(PARSING) $(TYPING) $(COMP)

BYTECOMP=bytecomp/instruct.cmo bytecomp/bytegen.cmo \
  bytecomp/printinstr.cmo bytecomp/emitcode.cmo \
  bytecomp/bytelink.cmo bytecomp/bytelibrarian.cmo bytecomp/bytepackager.cmo \
  driver/errors.cmo driver/compile.cmo

ARCH_SPECIFIC =\
  asmcomp/arch.ml asmcomp/proc.ml asmcomp/CSE.ml asmcomp/selection.ml \
  asmcomp/scheduling.ml asmcomp/reload.ml

INTEL_ASM=\
  asmcomp/x86_proc.cmo \
  asmcomp/x86_dsl.cmo \
  asmcomp/x86_gas.cmo \
  asmcomp/x86_masm.cmo

ARCH_SPECIFIC_ASMCOMP=
ifeq ($(ARCH),i386)
ARCH_SPECIFIC_ASMCOMP=$(INTEL_ASM)
endif
ifeq ($(ARCH),amd64)
ARCH_SPECIFIC_ASMCOMP=$(INTEL_ASM)
endif

ASMCOMP=\
  $(ARCH_SPECIFIC_ASMCOMP) \
  asmcomp/arch.cmo \
  asmcomp/backend_var.cmo \
  asmcomp/cmm.cmo asmcomp/printcmm.cmo \
  asmcomp/reg.cmo asmcomp/debug/reg_with_debug_info.cmo \
  asmcomp/debug/reg_availability_set.cmo \
  asmcomp/mach.cmo asmcomp/proc.cmo \
  asmcomp/clambda.cmo asmcomp/printclambda.cmo \
  asmcomp/export_info.cmo \
  asmcomp/export_info_for_pack.cmo \
  asmcomp/compilenv.cmo \
  asmcomp/closure.cmo \
	asmcomp/traverse_for_exported_symbols.cmo \
  asmcomp/build_export_info.cmo \
  asmcomp/closure_offsets.cmo \
  asmcomp/flambda_to_clambda.cmo \
  asmcomp/import_approx.cmo \
  asmcomp/un_anf.cmo \
  asmcomp/afl_instrument.cmo \
  asmcomp/strmatch.cmo asmcomp/cmmgen.cmo \
  asmcomp/interval.cmo \
  asmcomp/printmach.cmo asmcomp/selectgen.cmo \
  asmcomp/spacetime_profiling.cmo asmcomp/selection.cmo \
  asmcomp/comballoc.cmo \
  asmcomp/CSEgen.cmo asmcomp/CSE.cmo \
  asmcomp/liveness.cmo \
  asmcomp/polling.cmo \
  asmcomp/spill.cmo asmcomp/split.cmo \
  asmcomp/interf.cmo asmcomp/coloring.cmo \
  asmcomp/linscan.cmo \
  asmcomp/reloadgen.cmo asmcomp/reload.cmo \
  asmcomp/deadcode.cmo \
  asmcomp/printlinear.cmo asmcomp/linearize.cmo \
  asmcomp/debug/available_regs.cmo \
  asmcomp/schedgen.cmo asmcomp/scheduling.cmo \
  asmcomp/branch_relaxation_intf.cmo \
  asmcomp/branch_relaxation.cmo \
  asmcomp/emitaux.cmo asmcomp/emit.cmo asmcomp/asmgen.cmo \
  asmcomp/asmlink.cmo asmcomp/asmlibrarian.cmo asmcomp/asmpackager.cmo \
  driver/opterrors.cmo driver/optcompile.cmo

MIDDLE_END=\
  middle_end/int_replace_polymorphic_compare.cmo \
  middle_end/debuginfo.cmo \
  middle_end/base_types/tag.cmo \
  middle_end/base_types/linkage_name.cmo \
  middle_end/base_types/compilation_unit.cmo \
  middle_end/internal_variable_names.cmo \
  middle_end/base_types/variable.cmo \
  middle_end/base_types/mutable_variable.cmo \
  middle_end/base_types/id_types.cmo \
  middle_end/base_types/set_of_closures_id.cmo \
  middle_end/base_types/set_of_closures_origin.cmo \
  middle_end/base_types/closure_element.cmo \
  middle_end/base_types/closure_id.cmo \
  middle_end/base_types/closure_origin.cmo \
  middle_end/base_types/var_within_closure.cmo \
  middle_end/base_types/static_exception.cmo \
  middle_end/base_types/export_id.cmo \
  middle_end/base_types/symbol.cmo \
  middle_end/pass_wrapper.cmo \
  middle_end/allocated_const.cmo \
  middle_end/parameter.cmo \
  middle_end/projection.cmo \
  middle_end/flambda.cmo \
  middle_end/flambda_iterators.cmo \
  middle_end/flambda_utils.cmo \
  middle_end/inlining_cost.cmo \
  middle_end/effect_analysis.cmo \
  middle_end/freshening.cmo \
  middle_end/simple_value_approx.cmo \
  middle_end/lift_code.cmo \
  middle_end/closure_conversion_aux.cmo \
  middle_end/closure_conversion.cmo \
  middle_end/initialize_symbol_to_let_symbol.cmo \
  middle_end/lift_let_to_initialize_symbol.cmo \
  middle_end/find_recursive_functions.cmo \
  middle_end/invariant_params.cmo \
  middle_end/inconstant_idents.cmo \
  middle_end/alias_analysis.cmo \
  middle_end/lift_constants.cmo \
  middle_end/share_constants.cmo \
  middle_end/simplify_common.cmo \
  middle_end/remove_unused_arguments.cmo \
  middle_end/remove_unused_closure_vars.cmo \
  middle_end/remove_unused_program_constructs.cmo \
  middle_end/simplify_boxed_integer_ops.cmo \
  middle_end/simplify_primitives.cmo \
  middle_end/inlining_stats_types.cmo \
  middle_end/inlining_stats.cmo \
  middle_end/inline_and_simplify_aux.cmo \
  middle_end/remove_free_vars_equal_to_args.cmo \
  middle_end/extract_projections.cmo \
  middle_end/augment_specialised_args.cmo \
  middle_end/unbox_free_vars_of_closures.cmo \
  middle_end/unbox_specialised_args.cmo \
  middle_end/unbox_closures.cmo \
  middle_end/inlining_transforms.cmo \
  middle_end/inlining_decision.cmo \
  middle_end/inline_and_simplify.cmo \
  middle_end/ref_to_variables.cmo \
  middle_end/flambda_invariants.cmo \
  middle_end/middle_end.cmo

OPTCOMP=$(MIDDLE_END) $(ASMCOMP)

TOPLEVEL=toplevel/genprintval.cmo toplevel/toploop.cmo \
  toplevel/trace.cmo toplevel/topdirs.cmo toplevel/topmain.cmo

OPTTOPLEVEL=toplevel/genprintval.cmo toplevel/opttoploop.cmo \
  toplevel/opttopdirs.cmo toplevel/opttopmain.cmo
BYTESTART=driver/main.cmo

OPTSTART=driver/optmain.cmo

TOPLEVELSTART=toplevel/topstart.cmo

OPTTOPLEVELSTART=toplevel/opttopstart.cmo

PERVASIVES=$(STDLIB_MODULES) outcometree topdirs toploop

LIBFILES=stdlib.cma std_exit.cmo *.cmi camlheader

COMPLIBDIR=$(LIBDIR)/compiler-libs

TOPINCLUDES=$(addprefix -I otherlibs/,$(filter-out %threads,$(OTHERLIBRARIES)))
RUNTOP=./runtime/ocamlrun ./ocaml \
  -nostdlib -I stdlib \
  -noinit $(TOPFLAGS) $(TOPINCLUDES)
NATRUNTOP=./ocamlnat$(EXE) \
  -nostdlib -I stdlib \
  -noinit $(TOPFLAGS) $(TOPINCLUDES)
ifeq "$(UNIX_OR_WIN32)" "unix"
EXTRAPATH=
else
EXTRAPATH = PATH="otherlibs/win32unix:$(PATH)"
endif

BOOT_FLEXLINK_CMD=

ifeq "$(UNIX_OR_WIN32)" "win32"
FLEXDLL_SUBMODULE_PRESENT := $(wildcard flexdll/Makefile)
ifeq "$(FLEXDLL_SUBMODULE_PRESENT)" ""
  BOOT_FLEXLINK_CMD =
  FLEXDLL_DIR =
else
  BOOT_FLEXLINK_CMD = FLEXLINK_CMD="../boot/ocamlrun ../flexdll/flexlink.exe"
  FLEXDLL_DIR = $(if $(wildcard flexdll/flexdll_*.$(O)),+flexdll)
endif
else
  FLEXDLL_DIR =
endif

# The configuration file

<<<<<<< HEAD
# SUBST generates the sed substitution for the variable *named* in $1
# SUBST_QUOTE does the same, adding double-quotes around non-empty strings
#   (see FLEXDLL_DIR which must empty if FLEXDLL_DIR is empty but an OCaml
#    string otherwise)
SUBST_ESCAPE=$(subst ",\\",$(subst \,\\,$(if $2,$2,$($1))))
SUBST=-e 's|%%$1%%|$(call SUBST_ESCAPE,$1,$2)|'
SUBST_QUOTE2=-e 's|%%$1%%|$(if $2,"$2")|'
SUBST_QUOTE=$(call SUBST_QUOTE2,$1,$(call SUBST_ESCAPE,$1,$2))
FLEXLINK_LDFLAGS=$(if $(OC_LDFLAGS), -link "$(OC_LDFLAGS)")
utils/config.ml: utils/config.mlp config/Makefile Makefile
	sed $(call SUBST,AFL_INSTRUMENT) \
	    $(call SUBST,ARCH) \
	    $(call SUBST,ARCMD) \
	    $(call SUBST,ASM) \
	    $(call SUBST,ASM_CFI_SUPPORTED) \
	    $(call SUBST,BYTECCLIBS) \
	    $(call SUBST,BYTERUN) \
	    $(call SUBST,CC) \
	    $(call SUBST,CCOMPTYPE) \
	    $(call SUBST,CC_PROFILE) \
	    $(call SUBST,OUTPUTOBJ) \
	    $(call SUBST,EXT_ASM) \
	    $(call SUBST,EXT_DLL) \
	    $(call SUBST,EXE) \
	    $(call SUBST,EXT_LIB) \
	    $(call SUBST,EXT_OBJ) \
	    $(call SUBST,FLAMBDA) \
	    $(call SUBST,WITH_FLAMBDA_INVARIANTS) \
	    $(call SUBST,FLEXLINK_FLAGS) \
	    $(call SUBST_QUOTE,FLEXDLL_DIR) \
	    $(call SUBST,HOST) \
	    $(call SUBST,LIBDIR) \
	    $(call SUBST,LIBUNWIND_AVAILABLE) \
	    $(call SUBST,LIBUNWIND_LINK_FLAGS) \
	    $(call SUBST,MKDLL) \
	    $(call SUBST,MKEXE) \
	    $(call SUBST,FLEXLINK_LDFLAGS) \
	    $(call SUBST,MKMAINDLL) \
	    $(call SUBST,MODEL) \
	    $(call SUBST,NATIVECCLIBS) \
	    $(call SUBST,OCAMLC_CFLAGS) \
	    $(call SUBST,OCAMLC_CPPFLAGS) \
	    $(call SUBST,OCAMLOPT_CFLAGS) \
	    $(call SUBST,OCAMLOPT_CPPFLAGS) \
	    $(call SUBST,PACKLD) \
	    $(call SUBST,PROFILING) \
	    $(call SUBST,PROFINFO_WIDTH) \
	    $(call SUBST,RANLIBCMD) \
	    $(call SUBST,FORCE_SAFE_STRING) \
	    $(call SUBST,DEFAULT_SAFE_STRING) \
	    $(call SUBST,WINDOWS_UNICODE) \
	    $(call SUBST,SYSTEM) \
	    $(call SUBST,SYSTHREAD_SUPPORT) \
      $(call SUBST,STATS) \
	    $(call SUBST,TARGET) \
	    $(call SUBST,WITH_FRAME_POINTERS) \
	    $(call SUBST,WITH_PROFINFO) \
	    $(call SUBST,WITH_SPACETIME) \
	    $(call SUBST,ENABLE_CALL_COUNTS) \
	    $(call SUBST,FLAT_FLOAT_ARRAY) \
	    $(call SUBST,CC_HAS_DEBUG_PREFIX_MAP) \
	    $(call SUBST,AS_HAS_DEBUG_PREFIX_MAP) \
	    $< > $@
=======
utils/config.ml: utils/config.mlp Makefile.config utils/Makefile Makefile
	$(MAKE) -C utils config.ml
>>>>>>> 4c130cae

ifeq "$(UNIX_OR_WIN32)" "unix"
.PHONY: reconfigure
reconfigure:
	./configure $(CONFIGURE_ARGS)
endif

utils/domainstate.ml: utils/domainstate.ml.c runtime/caml/domain_state.tbl
	$(CPP) -I runtime/caml $< > $@

utils/domainstate.mli: utils/domainstate.mli.c utils/domainstate.ml runtime/caml/domain_state.tbl
	$(CPP) -I runtime/caml $< > $@

.PHONY: partialclean
partialclean::
	rm -f utils/config.ml utils/domainstate.ml utils/domainstate.mli

.PHONY: beforedepend
beforedepend:: utils/config.ml utils/domainstate.ml utils/domainstate.mli

# Start up the system from the distribution compiler
.PHONY: coldstart
coldstart:
	$(MAKE) -C runtime $(BOOT_FLEXLINK_CMD) all
	cp runtime/ocamlrun$(EXE) boot/ocamlrun$(EXE)
	$(MAKE) -C stdlib $(BOOT_FLEXLINK_CMD) \
	  COMPILER="../boot/ocamlc -use-prims ../runtime/primitives" all
	cd stdlib; cp $(LIBFILES) ../boot
	cd boot; $(LN) ../runtime/libcamlrun.$(A) .

# Recompile the core system using the bootstrap compiler
.PHONY: coreall
coreall: runtime
	$(MAKE) ocamlc
	$(MAKE) ocamllex ocamltools library

# Build the core system: the minimum needed to make depend and bootstrap
.PHONY: core
core:
	$(MAKE) coldstart
	$(MAKE) coreall

# Check if fixpoint reached
.PHONY: compare
compare:
	@if $(CAMLRUN) tools/cmpbyt boot/ocamlc ocamlc \
         && $(CAMLRUN) tools/cmpbyt boot/ocamllex lex/ocamllex; \
	then echo "Fixpoint reached, bootstrap succeeded."; \
	else \
	  echo "Fixpoint not reached, try one more bootstrapping cycle."; \
	  exit 1; \
	fi

# Promote a compiler

PROMOTE ?= cp

.PHONY: promote-common
promote-common:
	$(PROMOTE) ocamlc boot/ocamlc
	$(PROMOTE) lex/ocamllex boot/ocamllex
	cd stdlib; cp $(LIBFILES) ../boot

# Promote the newly compiled system to the rank of cross compiler
# (Runs on the old runtime, produces code for the new runtime)
.PHONY: promote-cross
promote-cross: promote-common

# Promote the newly compiled system to the rank of bootstrap compiler
# (Runs on the new runtime, produces code for the new runtime)
.PHONY: promote
promote: PROMOTE = $(CAMLRUN) tools/stripdebug
promote: promote-common
	cp runtime/ocamlrun$(EXE) boot/ocamlrun$(EXE)

# Compile the native-code compiler
.PHONY: opt-core
opt-core: runtimeopt
	$(MAKE) ocamlopt
	$(MAKE) libraryopt

.PHONY: opt
opt:
	$(MAKE) runtimeopt
	$(MAKE) ocamlopt
	$(MAKE) libraryopt
	$(MAKE) otherlibrariesopt ocamltoolsopt

# Native-code versions of the tools
.PHONY: opt.opt
opt.opt:
	$(MAKE) checkstack
	$(MAKE) runtime
	$(MAKE) core
	$(MAKE) ocaml
	$(MAKE) opt-core
	$(MAKE) ocamlc.opt
	$(MAKE) otherlibraries $(WITH_DEBUGGER) $(WITH_OCAMLDOC) ocamltest
	$(MAKE) ocamlopt.opt
	$(MAKE) otherlibrariesopt
	$(MAKE) ocamllex.opt ocamltoolsopt ocamltoolsopt.opt $(OCAMLDOC_OPT) \
	  ocamltest.opt

# Core bootstrapping cycle
.PHONY: coreboot
coreboot:
# Promote the new compiler but keep the old runtime
# This compiler runs on boot/ocamlrun and produces bytecode for
# runtime/ocamlrun
	$(MAKE) promote-cross
# Rebuild ocamlc and ocamllex (run on runtime/ocamlrun)
	$(MAKE) partialclean
	$(MAKE) ocamlc ocamllex ocamltools
# Rebuild the library (using runtime/ocamlrun ./ocamlc)
	$(MAKE) library-cross
# Promote the new compiler and the new runtime
	$(MAKE) CAMLRUN=runtime/ocamlrun promote
# Rebuild the core system
	$(MAKE) partialclean
	$(MAKE) core
# Check if fixpoint reached
	$(MAKE) compare

OLD_STDLIB_CMI=arg.cmi array.cmi arrayLabels.cmi buffer.cmi bytes.cmi bytesLabels.cmi callback.cmi char.cmi complex.cmi digest.cmi ephemeron.cmi filename.cmi format.cmi gc.cmi genlex.cmi hashtbl.cmi int32.cmi int64.cmi lazy.cmi lexing.cmi list.cmi listLabels.cmi map.cmi marshal.cmi moreLabels.cmi nativeint.cmi obj.cmi oo.cmi parsing.cmi printexc.cmi printf.cmi queue.cmi random.cmi scanf.cmi set.cmi sort.cmi spacetime.cmi stack.cmi stdLabels.cmi stream.cmi string.cmi stringLabels.cmi sys.cmi uchar.cmi weak.cmi pervasives.cmi atomic.cmi domain.cmi

.PHONY: clean_old_stdlib_cmi
clean_old_stdlib_cmi:
	cd boot && rm -f $(OLD_STDLIB_CMI)

.PHONY: coreboot_pervasives_stdlib_change
coreboot_pervasives_stdlib_change:
# Save the original bootstrap compiler
	$(MAKE) backup
# Promote the new compiler and the new runtime
	$(MAKE) CAMLRUN=runtime/ocamlrun promote
# Rebuild the core system
	$(MAKE) partialclean
	$(MAKE) clean_old_stdlib_cmi
	$(MAKE) core
# Check if fixpoint reached
	$(MAKE) compare

# Recompile the system using the bootstrap compiler

.PHONY: all
all: coreall
	$(MAKE) ocaml
	$(MAKE) otherlibraries $(WITH_DEBUGGER) $(WITH_OCAMLDOC) ocamltest

# Bootstrap and rebuild the whole system.
# The compilation of ocaml will fail if the runtime has changed.
# Never mind, just do make bootstrap to reach fixpoint again.
.PHONY: bootstrap
bootstrap: coreboot
	$(MAKE) all

# Compile everything the first time

.PHONY: world
world: coldstart
	$(MAKE) all

# Compile also native code compiler and libraries, fast
.PHONY: world.opt
world.opt: coldstart
	$(MAKE) opt.opt

# FlexDLL sources missing error messages
# Different git mechanism displayed depending on whether this source tree came
# from a git clone or a source tarball.

flexdll/Makefile:
	@echo In order to bootstrap FlexDLL, you need to place the sources in
	@echo flexdll.
	@echo This can either be done by downloading a source tarball from
	@echo \  http://alain.frisch.fr/flexdll.html
	@if [ -d .git ]; then \
	  echo or by checking out the flexdll submodule with; \
	  echo \  git submodule update --init; \
	else \
	  echo or by cloning the git repository; \
	  echo \  git clone https://github.com/alainfrisch/flexdll.git; \
	fi
	@false

.PHONY: flexdll
flexdll: flexdll/Makefile flexlink
	$(MAKE) -C flexdll \
	     OCAML_CONFIG_FILE=../Makefile.config \
             MSVC_DETECT=0 CHAINS=$(FLEXDLL_CHAIN) NATDYNLINK=false support

# Bootstrapping flexlink - leaves a bytecode image of flexlink.exe in flexdll/
.PHONY: flexlink
flexlink: flexdll/Makefile
	$(MAKE) -C runtime BOOTSTRAPPING_FLEXLINK=yes ocamlrun$(EXE)
	cp runtime/ocamlrun$(EXE) boot/ocamlrun$(EXE)
	$(MAKE) -C stdlib COMPILER=../boot/ocamlc stdlib.cma std_exit.cmo
	cd stdlib && cp stdlib.cma std_exit.cmo *.cmi ../boot
	$(MAKE) -C flexdll MSVC_DETECT=0 OCAML_CONFIG_FILE=../Makefile.config \
	  CHAINS=$(FLEXDLL_CHAIN) NATDYNLINK=false \
	  OCAMLOPT="../boot/ocamlrun ../boot/ocamlc -I ../boot" \
	  flexlink.exe
	$(MAKE) -C runtime clean
	$(MAKE) partialclean

.PHONY: flexlink.opt
flexlink.opt:
	cd flexdll && \
	mv flexlink.exe flexlink && \
	($(MAKE) OCAML_FLEXLINK="../boot/ocamlrun ./flexlink" MSVC_DETECT=0 \
	           OCAML_CONFIG_FILE=../Makefile.config \
	           OCAMLOPT="../ocamlopt.opt -I ../stdlib" flexlink.exe || \
	 (mv flexlink flexlink.exe && false)) && \
	mv flexlink.exe flexlink.opt && \
	mv flexlink flexlink.exe

INSTALL_COMPLIBDIR=$(DESTDIR)$(COMPLIBDIR)
INSTALL_FLEXDLLDIR=$(INSTALL_LIBDIR)/flexdll

.PHONY: install-flexdll
install-flexdll:
	cat stdlib/camlheader flexdll/flexlink.exe > \
	  "$(INSTALL_BINDIR)/flexlink.exe"
ifneq "$(filter-out mingw,$(TOOLCHAIN))" ""
	$(INSTALL_DATA) flexdll/default$(filter-out _i386,_$(ARCH)).manifest \
    "$(INSTALL_BINDIR)/"
endif
	if test -n "$(wildcard flexdll/flexdll_*.$(O))" ; then \
	  $(MKDIR) "$(INSTALL_FLEXDLLDIR)" ; \
	  $(INSTALL_DATA) flexdll/flexdll_*.$(O) "$(INSTALL_FLEXDLLDIR)" ; \
	fi

# Installation
.PHONY: install
install:
	$(MKDIR) "$(INSTALL_BINDIR)"
	$(MKDIR) "$(INSTALL_LIBDIR)"
	$(MKDIR) "$(INSTALL_STUBLIBDIR)"
	$(MKDIR) "$(INSTALL_COMPLIBDIR)"
	$(INSTALL_DATA) \
	  VERSION \
	  "$(INSTALL_LIBDIR)"
	$(MAKE) -C runtime install
	$(INSTALL_PROG) ocaml "$(INSTALL_BINDIR)/ocaml$(EXE)"
ifeq "$(INSTALL_BYTECODE_PROGRAMS)" "true"
	$(INSTALL_PROG) ocamlc "$(INSTALL_BINDIR)/ocamlc.byte$(EXE)"
endif
	$(MAKE) -C stdlib install
ifeq "$(INSTALL_BYTECODE_PROGRAMS)" "true"
	$(INSTALL_PROG) lex/ocamllex "$(INSTALL_BINDIR)/ocamllex.byte$(EXE)"
endif
	$(INSTALL_PROG) yacc/ocamlyacc$(EXE) "$(INSTALL_BINDIR)/ocamlyacc$(EXE)"
	$(INSTALL_DATA) \
	   utils/*.cmi \
	   parsing/*.cmi \
	   typing/*.cmi \
	   bytecomp/*.cmi \
	   driver/*.cmi \
	   toplevel/*.cmi \
	   "$(INSTALL_COMPLIBDIR)"
ifeq "$(INSTALL_SOURCE_ARTIFACTS)" "true"
	$(INSTALL_DATA) \
	   utils/*.cmt utils/*.cmti utils/*.mli \
	   parsing/*.cmt parsing/*.cmti parsing/*.mli \
	   typing/*.cmt typing/*.cmti typing/*.mli \
	   bytecomp/*.cmt bytecomp/*.cmti bytecomp/*.mli \
	   driver/*.cmt driver/*.cmti driver/*.mli \
	   toplevel/*.cmt toplevel/*.cmti toplevel/*.mli \
	   "$(INSTALL_COMPLIBDIR)"
endif
	$(INSTALL_DATA) \
	   compilerlibs/ocamlcommon.cma compilerlibs/ocamlbytecomp.cma \
	   compilerlibs/ocamltoplevel.cma $(BYTESTART) $(TOPLEVELSTART) \
	   "$(INSTALL_COMPLIBDIR)"
	$(INSTALL_PROG) expunge "$(INSTALL_LIBDIR)/expunge$(EXE)"
	$(INSTALL_DATA) \
	   toplevel/topdirs.cmi \
	   "$(INSTALL_LIBDIR)"
ifeq "$(INSTALL_SOURCE_ARTIFACTS)" "true"
	$(INSTALL_DATA) \
	   toplevel/topdirs.cmt toplevel/topdirs.cmti \
           toplevel/topdirs.mli \
	   "$(INSTALL_LIBDIR)"
endif
	$(MAKE) -C tools install
ifeq "$(UNIX_OR_WIN32)" "unix" # Install manual pages only on Unix
	$(MKDIR) "$(INSTALL_MANDIR)/man$(PROGRAMS_MAN_SECTION)"
	-$(MAKE) -C man install
endif
	for i in $(OTHERLIBRARIES); do \
	  $(MAKE) -C otherlibs/$$i install || exit $$?; \
	done
# Transitional: findlib 1.7.3 is confused if leftover num.cm? files remain
# from an previous installation of OCaml before otherlibs/num was removed.
	rm -f "$(INSTALL_LIBDIR)"/num.cm?
# End transitional
	if test -n "$(WITH_OCAMLDOC)"; then \
	  $(MAKE) -C ocamldoc install; \
	fi
	if test -n "$(WITH_DEBUGGER)"; then \
	  $(MAKE) -C debugger install; \
	fi
ifeq "$(UNIX_OR_WIN32)" "win32"
	if test -n "$(FLEXDLL_SUBMODULE_PRESENT)"; then \
	  $(MAKE) install-flexdll; \
	fi
endif
	$(INSTALL_DATA) Makefile.config "$(INSTALL_LIBDIR)/Makefile.config"
ifeq "$(INSTALL_BYTECODE_PROGRAMS)" "true"
	if test -f ocamlopt; then $(MAKE) installopt; else \
	   cd "$(INSTALL_BINDIR)"; \
	   $(LN) ocamlc.byte$(EXE) ocamlc$(EXE); \
	   $(LN) ocamllex.byte$(EXE) ocamllex$(EXE); \
	fi
else
	if test -f ocamlopt; then $(MAKE) installopt; fi
endif

# Installation of the native-code compiler
.PHONY: installopt
installopt:
	$(MAKE) -C runtime installopt
ifeq "$(INSTALL_BYTECODE_PROGRAMS)" "true"
	$(INSTALL_PROG) ocamlopt "$(INSTALL_BINDIR)/ocamlopt.byte$(EXE)"
endif
	$(MAKE) -C stdlib installopt
	$(INSTALL_DATA) \
	    middle_end/*.cmi \
	    "$(INSTALL_COMPLIBDIR)"
	$(INSTALL_DATA) \
	    middle_end/base_types/*.cmi \
	    "$(INSTALL_COMPLIBDIR)"
	$(INSTALL_DATA) \
	    asmcomp/*.cmi \
	    "$(INSTALL_COMPLIBDIR)"
ifeq "$(INSTALL_SOURCE_ARTIFACTS)" "true"
	$(INSTALL_DATA) \
	    middle_end/*.cmt middle_end/*.cmti \
	    middle_end/*.mli \
	    "$(INSTALL_COMPLIBDIR)"
	$(INSTALL_DATA) \
	    middle_end/base_types/*.cmt middle_end/base_types/*.cmti \
	    middle_end/base_types/*.mli \
	    "$(INSTALL_COMPLIBDIR)"
	$(INSTALL_DATA) \
	    asmcomp/*.cmt asmcomp/*.cmti \
	    asmcomp/*.mli \
	    "$(INSTALL_COMPLIBDIR)"
endif
	$(INSTALL_DATA) \
	    compilerlibs/ocamloptcomp.cma $(OPTSTART) \
	    "$(INSTALL_COMPLIBDIR)"
	if test -n "$(WITH_OCAMLDOC)"; then \
	  $(MAKE) -C ocamldoc installopt; \
	fi
	for i in $(OTHERLIBRARIES); do \
	  $(MAKE) -C otherlibs/$$i installopt || exit $$?; \
	done
ifeq "$(INSTALL_BYTECODE_PROGRAMS)" "true"
	if test -f ocamlopt.opt ; then $(MAKE) installoptopt; else \
	   cd "$(INSTALL_BINDIR)"; \
	   $(LN) ocamlc.byte$(EXE) ocamlc$(EXE); \
	   $(LN) ocamlopt.byte$(EXE) ocamlopt$(EXE); \
	   $(LN) ocamllex.byte$(EXE) ocamllex$(EXE); \
	fi
else
	if test -f ocamlopt.opt ; then $(MAKE) installoptopt; fi
endif
	$(MAKE) -C tools installopt
	if test -f ocamlopt.opt -a -f flexdll/flexlink.opt ; then \
	  $(INSTALL_PROG) \
	    flexdll/flexlink.opt "$(INSTALL_BINDIR)/flexlink$(EXE)" ; \
	fi

.PHONY: installoptopt
installoptopt:
	$(INSTALL_PROG) ocamlc.opt "$(INSTALL_BINDIR)/ocamlc.opt$(EXE)"
	$(INSTALL_PROG) ocamlopt.opt "$(INSTALL_BINDIR)/ocamlopt.opt$(EXE)"
	$(INSTALL_PROG) \
	  lex/ocamllex.opt "$(INSTALL_BINDIR)/ocamllex.opt$(EXE)"
	cd "$(INSTALL_BINDIR)"; \
	   $(LN) ocamlc.opt$(EXE) ocamlc$(EXE); \
	   $(LN) ocamlopt.opt$(EXE) ocamlopt$(EXE); \
	   $(LN) ocamllex.opt$(EXE) ocamllex$(EXE)
	$(INSTALL_DATA) \
	   utils/*.cmx parsing/*.cmx typing/*.cmx bytecomp/*.cmx \
	   driver/*.cmx asmcomp/*.cmx middle_end/*.cmx \
	   middle_end/base_types/*.cmx "$(INSTALL_COMPLIBDIR)"
	$(INSTALL_DATA) \
           compilerlibs/ocamlcommon.cmxa compilerlibs/ocamlcommon.$(A) \
	   compilerlibs/ocamlbytecomp.cmxa compilerlibs/ocamlbytecomp.$(A) \
	   compilerlibs/ocamloptcomp.cmxa  compilerlibs/ocamloptcomp.$(A) \
	   $(BYTESTART:.cmo=.cmx) $(BYTESTART:.cmo=.$(O)) \
	   $(OPTSTART:.cmo=.cmx) $(OPTSTART:.cmo=.$(O)) \
	   "$(INSTALL_COMPLIBDIR)"
	if test -f ocamlnat$(EXE) ; then \
	  $(INSTALL_PROG) \
	    ocamlnat$(EXE) "$(INSTALL_BINDIR)/ocamlnat$(EXE)"; \
	  $(INSTALL_DATA) \
	     toplevel/opttopdirs.cmi \
	     "$(INSTALL_LIBDIR)"; \
	  $(INSTALL_DATA) \
	     compilerlibs/ocamlopttoplevel.cmxa \
	     compilerlibs/ocamlopttoplevel.$(A) \
	     $(OPTTOPLEVELSTART:.cmo=.cmx) $(OPTTOPLEVELSTART:.cmo=.$(O)) \
	     "$(INSTALL_COMPLIBDIR)"; \
	fi
	cd "$(INSTALL_COMPLIBDIR)" && \
	   $(RANLIB) ocamlcommon.$(A) ocamlbytecomp.$(A) ocamloptcomp.$(A)

# Installation of the *.ml sources of compiler-libs
.PHONY: install-compiler-sources
install-compiler-sources:
ifeq "$(INSTALL_SOURCE_ARTIFACTS)" "true"
	$(INSTALL_DATA) \
	   utils/*.ml parsing/*.ml typing/*.ml bytecomp/*.ml driver/*.ml \
	   toplevel/*.ml middle_end/*.ml middle_end/base_types/*.ml \
	   asmcomp/*.ml \
	   "$(INSTALL_COMPLIBDIR)"
endif

# Run all tests

.PHONY: tests
tests:
	$(MAKE) -C testsuite all

# Make clean in the test suite

.PHONY: clean
clean::
	$(MAKE) -C testsuite clean

# Build the manual latex files from the etex source files
# (see manual/README.md)
.PHONY: manual-pregen
manual-pregen: opt.opt
	cd manual; $(MAKE) clean && $(MAKE) pregen-etex

# The clean target
clean:: partialclean

# Shared parts of the system

compilerlibs/ocamlcommon.cma: $(COMMON)
	$(CAMLC) -a -linkall -o $@ $^
partialclean::
	rm -f compilerlibs/ocamlcommon.cma

# The bytecode compiler

compilerlibs/ocamlbytecomp.cma: $(BYTECOMP)
	$(CAMLC) -a -o $@ $^
partialclean::
	rm -f compilerlibs/ocamlbytecomp.cma

ocamlc: compilerlibs/ocamlcommon.cma compilerlibs/ocamlbytecomp.cma $(BYTESTART)
	$(CAMLC) $(LINKFLAGS) -compat-32 -o $@ $^

partialclean::
	rm -rf ocamlc

# The native-code compiler

compilerlibs/ocamloptcomp.cma: $(OPTCOMP)
	$(CAMLC) -a -o $@ $^

partialclean::
	rm -f compilerlibs/ocamloptcomp.cma

ocamlopt: compilerlibs/ocamlcommon.cma compilerlibs/ocamloptcomp.cma \
          $(OPTSTART)
	$(CAMLC) $(LINKFLAGS) -o $@ $^

partialclean::
	rm -f ocamlopt

# The toplevel

compilerlibs/ocamltoplevel.cma: $(TOPLEVEL)
	$(CAMLC) -a -o $@ $^
partialclean::
	rm -f compilerlibs/ocamltoplevel.cma

ocaml_dependencies := \
  compilerlibs/ocamlcommon.cma \
  compilerlibs/ocamlbytecomp.cma \
  compilerlibs/ocamltoplevel.cma $(TOPLEVELSTART)

.INTERMEDIATE: ocaml.tmp
ocaml.tmp: $(ocaml_dependencies)
	$(CAMLC) $(LINKFLAGS) -linkall -o $@ $^

ocaml: expunge ocaml.tmp
	- $(CAMLRUN) $^ $@ $(PERVASIVES)

partialclean::
	rm -f ocaml

.PHONY: runtop
runtop:
	$(MAKE) coldstart
	$(MAKE) ocamlc
	$(MAKE) otherlibraries
	$(MAKE) ocaml
	@rlwrap --help 2>/dev/null && $(EXTRAPATH) rlwrap $(RUNTOP) ||\
	  $(EXTRAPATH) $(RUNTOP)

.PHONY: natruntop
natruntop:
	$(MAKE) core
	$(MAKE) opt
	$(MAKE) ocamlnat
	@rlwrap --help 2>/dev/null && $(EXTRAPATH) rlwrap $(NATRUNTOP) ||\
	  $(EXTRAPATH) $(NATRUNTOP)

# Native dynlink

otherlibs/dynlink/dynlink.cmxa: otherlibs/dynlink/natdynlink.ml
	$(MAKE) -C otherlibs/dynlink allopt

# The lexer

parsing/lexer.ml: parsing/lexer.mll
	$(CAMLLEX) $<

partialclean::
	rm -f parsing/lexer.ml

beforedepend:: parsing/lexer.ml

# Shared parts of the system compiled with the native-code compiler

compilerlibs/ocamlcommon.cmxa: $(COMMON:.cmo=.cmx)
	$(CAMLOPT) -a -linkall -o $@ $^
partialclean::
	rm -f compilerlibs/ocamlcommon.cmxa compilerlibs/ocamlcommon.$(A)

# The bytecode compiler compiled with the native-code compiler

compilerlibs/ocamlbytecomp.cmxa: $(BYTECOMP:.cmo=.cmx)
	$(CAMLOPT) -a $(OCAML_NATDYNLINKOPTS) -o $@ $^
partialclean::
	rm -f compilerlibs/ocamlbytecomp.cmxa compilerlibs/ocamlbytecomp.$(A)

ocamlc.opt: compilerlibs/ocamlcommon.cmxa compilerlibs/ocamlbytecomp.cmxa \
            $(BYTESTART:.cmo=.cmx)
	$(CAMLOPT_CMD) $(LINKFLAGS) -o $@ $^ -cclib "$(BYTECCLIBS)"

partialclean::
	rm -f ocamlc.opt

# The native-code compiler compiled with itself

compilerlibs/ocamloptcomp.cmxa: $(OPTCOMP:.cmo=.cmx)
	$(CAMLOPT) -a -o $@ $^
partialclean::
	rm -f compilerlibs/ocamloptcomp.cmxa compilerlibs/ocamloptcomp.$(A)

ocamlopt.opt: compilerlibs/ocamlcommon.cmxa compilerlibs/ocamloptcomp.cmxa \
              $(OPTSTART:.cmo=.cmx)
	$(CAMLOPT_CMD) $(LINKFLAGS) -o $@ $^

partialclean::
	rm -f ocamlopt.opt

$(COMMON:.cmo=.cmx) $(BYTECOMP:.cmo=.cmx) $(OPTCOMP:.cmo=.cmx): ocamlopt

# The predefined exceptions and primitives

runtime/primitives:
	$(MAKE) -C runtime primitives

bytecomp/runtimedef.ml: bytecomp/generate_runtimedef.sh runtime/caml/fail.h \
    runtime/primitives
	$^ > $@

partialclean::
	rm -f bytecomp/runtimedef.ml

beforedepend:: bytecomp/runtimedef.ml

# Choose the right machine-dependent files

asmcomp/arch.ml: asmcomp/$(ARCH)/arch.ml
	cd asmcomp; $(LN) $(ARCH)/arch.ml .

asmcomp/proc.ml: asmcomp/$(ARCH)/proc.ml
	cd asmcomp; $(LN) $(ARCH)/proc.ml .

asmcomp/selection.ml: asmcomp/$(ARCH)/selection.ml
	cd asmcomp; $(LN) $(ARCH)/selection.ml .

asmcomp/CSE.ml: asmcomp/$(ARCH)/CSE.ml
	cd asmcomp; $(LN) $(ARCH)/CSE.ml .

asmcomp/reload.ml: asmcomp/$(ARCH)/reload.ml
	cd asmcomp; $(LN) $(ARCH)/reload.ml .

asmcomp/scheduling.ml: asmcomp/$(ARCH)/scheduling.ml
	cd asmcomp; $(LN) $(ARCH)/scheduling.ml .

# Preprocess the code emitters

asmcomp/emit.ml: asmcomp/$(ARCH)/emit.mlp tools/cvt_emit
	echo \# 1 \"$(ARCH)/emit.mlp\" > $@
	$(CAMLRUN) tools/cvt_emit < $< >> $@ \
	|| { rm -f $@; exit 2; }

partialclean::
	rm -f asmcomp/emit.ml

beforedepend:: asmcomp/emit.ml

tools/cvt_emit: tools/cvt_emit.mll
	$(MAKE) -C tools cvt_emit

# The "expunge" utility

expunge: compilerlibs/ocamlcommon.cma compilerlibs/ocamlbytecomp.cma \
         toplevel/expunge.cmo
	$(CAMLC) $(LINKFLAGS) -o $@ $^

partialclean::
	rm -f expunge

# The runtime system for the bytecode compiler

.PHONY: runtime
runtime: stdlib/libcamlrun.$(A)

.PHONY: makeruntime
makeruntime:
	$(MAKE) -C runtime $(BOOT_FLEXLINK_CMD) all
runtime/libcamlrun.$(A): makeruntime ;
stdlib/libcamlrun.$(A): runtime/libcamlrun.$(A)
	cd stdlib; $(LN) ../runtime/libcamlrun.$(A) .
clean::
	$(MAKE) -C runtime clean
	rm -f stdlib/libcamlrun.$(A)

otherlibs_all := bigarray dynlink graph raw_spacetime_lib \
  str systhreads threads unix win32graph win32unix
subdirs := debugger lex ocamldoc ocamltest runtime stdlib tools \
  $(addprefix otherlibs/, $(otherlibs_all)) \

.PHONY: alldepend
ifeq "$(TOOLCHAIN)" "msvc"
alldepend:
	$(error Dependencies cannot be regenerated using the MSVC ports)
else
alldepend: depend
	for dir in $(subdirs); do \
	  $(MAKE) -C $$dir depend || exit; \
	done
endif

# The runtime system for the native-code compiler

.PHONY: runtimeopt
runtimeopt: stdlib/libasmrun.$(A)

.PHONY: makeruntimeopt
makeruntimeopt:
	$(MAKE) -C runtime $(BOOT_FLEXLINK_CMD) allopt
runtime/libasmrun.$(A): makeruntimeopt ;
stdlib/libasmrun.$(A): runtime/libasmrun.$(A)
	cp $< $@
clean::
	rm -f stdlib/libasmrun.$(A)

# The standard library

.PHONY: library
library: ocamlc
	$(MAKE) -C stdlib $(BOOT_FLEXLINK_CMD) all

.PHONY: library-cross
library-cross:
	$(MAKE) -C stdlib $(BOOT_FLEXLINK_CMD) CAMLRUN=../runtime/ocamlrun all

.PHONY: libraryopt
libraryopt:
	$(MAKE) -C stdlib $(BOOT_FLEXLINK_CMD) allopt

partialclean::
	$(MAKE) -C stdlib clean

# The lexer and parser generators

.PHONY: ocamllex
ocamllex: ocamlyacc ocamlc
	$(MAKE) -C lex all

.PHONY: ocamllex.opt
ocamllex.opt: ocamlopt
	$(MAKE) -C lex allopt

partialclean::
	$(MAKE) -C lex clean

.PHONY: ocamlyacc
ocamlyacc:
	$(MAKE) -C yacc $(BOOT_FLEXLINK_CMD) all

clean::
	$(MAKE) -C yacc clean

# The Menhir-generated parser

# In order to avoid a build-time dependency on Menhir,
# we store the result of the parser generator (which
# are OCaml source files) and Menhir's runtime libraries
# (that the parser files rely on) in boot/.

# The rules below do not depend on Menhir being available,
# they just build the parser from boot/.

# See Makefile.menhir for the rules to rebuild the parser and update
# boot/, which require Menhir. The targets in Makefile.menhir
# (also included here for convenience) must be used after any
# modification of parser.mly.
include Makefile.menhir

# To avoid module-name conflicts with compiler-lib users that link
# with their code with their own MenhirLib module (possibly with
# a different Menhir version), we rename MenhirLib into
# CamlinternalMenhirlib -- and replace the module occurrences in the
# generated parser.ml.

parsing/camlinternalMenhirLib.ml: boot/menhir/menhirLib.ml
	cp $< $@
parsing/camlinternalMenhirLib.mli: boot/menhir/menhirLib.mli
	cp $< $@

# Copy parsing/parser.ml from boot/

parsing/parser.ml: boot/menhir/parser.ml parsing/parser.mly \
  tools/check-parser-uptodate-or-warn.sh
	@tools/check-parser-uptodate-or-warn.sh
	cat $< | sed "s/MenhirLib/CamlinternalMenhirLib/g" > $@
parsing/parser.mli: boot/menhir/parser.mli
	cat $< | sed "s/MenhirLib/CamlinternalMenhirLib/g" > $@


partialclean:: partialclean-menhir


# OCamldoc

.PHONY: ocamldoc
ocamldoc: ocamlc ocamlyacc ocamllex otherlibraries
	$(MAKE) -C ocamldoc all

.PHONY: ocamldoc.opt
ocamldoc.opt: ocamlc.opt ocamlyacc ocamllex
	$(MAKE) -C ocamldoc opt.opt

# OCamltest
ocamltest: ocamlc ocamlyacc ocamllex
	$(MAKE) -C ocamltest

ocamltest.opt: ocamlc.opt ocamlyacc ocamllex
	$(MAKE) -C ocamltest ocamltest.opt$(EXE)

partialclean::
	$(MAKE) -C ocamltest clean

# Documentation

.PHONY: html_doc
html_doc: ocamldoc
	$(MAKE) -C ocamldoc $@
	@echo "documentation is in ./ocamldoc/stdlib_html/"

partialclean::
	$(MAKE) -C ocamldoc clean

# The extra libraries

.PHONY: otherlibraries
otherlibraries: ocamltools
	$(MAKE) -C otherlibs all

.PHONY: otherlibrariesopt
otherlibrariesopt:
	$(MAKE) -C otherlibs allopt

partialclean::
	$(MAKE) -C otherlibs partialclean

clean::
	$(MAKE) -C otherlibs clean

# The replay debugger

.PHONY: ocamldebugger
ocamldebugger: ocamlc ocamlyacc ocamllex otherlibraries
	$(MAKE) -C debugger all

partialclean::
	$(MAKE) -C debugger clean

# Check that the stack limit is reasonable (Unix-only)
.PHONY: checkstack
checkstack:
ifeq "$(UNIX_OR_WIN32)" "unix"
	if $(MKEXE) $(OUTPUTEXE)tools/checkstack$(EXE) tools/checkstack.c; \
	  then tools/checkstack$(EXE); \
	fi
	rm -f tools/checkstack$(EXE)
else
	@
endif

# Lint @since and @deprecated annotations

VERSIONS=$(shell git tag|grep '^[0-9]*.[0-9]*.[0-9]*$$'|grep -v '^[12].')
.PHONY: lintapidiff
lintapidiff:
	$(MAKE) -C tools lintapidiff.opt
	git ls-files -- 'otherlibs/*/*.mli' 'stdlib/*.mli' |\
	    grep -Ev internal\|obj\|spacetime\|stdLabels\|moreLabels |\
	    tools/lintapidiff.opt $(VERSIONS)

# The middle end (whose .cma library is currently only used for linking
# the "ocamlobjinfo" program, since we cannot depend on the whole native code
# compiler for "make world" and the list of dependencies for
# asmcomp/export_info.cmo is long).

compilerlibs/ocamlmiddleend.cma: $(MIDDLE_END)
	$(CAMLC) -a -o $@ $^
compilerlibs/ocamlmiddleend.cmxa: $(MIDDLE_END:%.cmo=%.cmx)
	$(CAMLOPT) -a -o $@ $^
partialclean::
	rm -f compilerlibs/ocamlmiddleend.cma \
	      compilerlibs/ocamlmiddleend.cmxa \
	      compilerlibs/ocamlmiddleend.$(A)

# Tools

.PHONY: ocamltools
ocamltools: ocamlc ocamllex asmcomp/cmx_format.cmi \
            asmcomp/printclambda.cmo compilerlibs/ocamlmiddleend.cma \
            asmcomp/export_info.cmo
	$(MAKE) -C tools all

.PHONY: ocamltoolsopt
ocamltoolsopt: ocamlopt
	$(MAKE) -C tools opt

.PHONY: ocamltoolsopt.opt
ocamltoolsopt.opt: ocamlc.opt ocamllex.opt asmcomp/cmx_format.cmi \
                   asmcomp/printclambda.cmx compilerlibs/ocamlmiddleend.cmxa \
                   asmcomp/export_info.cmx
	$(MAKE) -C tools opt.opt

partialclean::
	$(MAKE) -C tools clean

## Test compilation of backend-specific parts

partialclean::
	rm -f $(ARCH_SPECIFIC)

beforedepend:: $(ARCH_SPECIFIC)

# This rule provides a quick way to check that machine-dependent
# files compiles fine for a foreign architecture (passed as ARCH=xxx).

.PHONY: check_arch
check_arch:
	@echo "========= CHECKING asmcomp/$(ARCH) =============="
	@rm -f $(ARCH_SPECIFIC) asmcomp/emit.ml asmcomp/*.cm*
	@$(MAKE) compilerlibs/ocamloptcomp.cma \
	            >/dev/null
	@rm -f $(ARCH_SPECIFIC) asmcomp/emit.ml asmcomp/*.cm*

.PHONY: check_all_arches
check_all_arches:
ifeq ($(ARCH64),true)
	@STATUS=0; \
	 for i in $(ARCHES); do \
	   $(MAKE) --no-print-directory check_arch ARCH=$$i || STATUS=1; \
	 done; \
	 exit $$STATUS
else
	 @echo "Architecture tests are disabled on 32-bit platforms."
endif

# Compiler Plugins

DYNLINK_DIR=otherlibs/dynlink

driver/compdynlink.mlbyte: $(DYNLINK_DIR)/dynlink.ml driver/compdynlink.mli \
    driver/compify_dynlink.sh
	driver/compify_dynlink.sh $< $@

driver/compdynlink_common.ml: $(DYNLINK_DIR)/dynlink_common.ml \
    driver/compify_dynlink.sh
	driver/compify_dynlink.sh $< $@

driver/compdynlink_common.mli: $(DYNLINK_DIR)/dynlink_common.mli \
    driver/compify_dynlink.sh
	driver/compify_dynlink.sh $< $@

driver/compdynlink_types.mli: $(DYNLINK_DIR)/dynlink_types.mli
	cp $(DYNLINK_DIR)/dynlink_types.mli driver/compdynlink_types.mli

driver/compdynlink_types.ml: $(DYNLINK_DIR)/dynlink_types.ml
	cp $(DYNLINK_DIR)/dynlink_types.ml driver/compdynlink_types.ml

driver/compdynlink_platform_intf.ml: $(DYNLINK_DIR)/dynlink_platform_intf.ml \
    driver/compify_dynlink.sh
	driver/compify_dynlink.sh $< $@

ifeq ($(NATDYNLINK),true)
driver/compdynlink.mlopt: $(DYNLINK_DIR)/natdynlink.ml driver/compdynlink.mli
	cat $(DYNLINK_DIR)/natdynlink.ml | \
	  sed 's/Dynlink_/Compdynlink_/g' \
	  > driver/compdynlink.mlopt
else
driver/compdynlink.mlopt: $(DYNLINK_DIR)/nodynlink.ml driver/compdynlink.mli
	cat $(DYNLINK_DIR)/nodynlink.ml | \
	  sed 's/Dynlink_/Compdynlink_/g' \
	  > driver/compdynlink.mlopt
endif

driver/compdynlink.mli: $(DYNLINK_DIR)/dynlink.mli \
    driver/compify_dynlink.sh
	driver/compify_dynlink.sh $< $@

driver/compdynlink_types.cmi: driver/compdynlink_types.mli
	$(CAMLC) $(COMPFLAGS) -c $<

driver/compdynlink_types.cmo: driver/compdynlink_types.ml \
    driver/compdynlink_types.cmi
	$(CAMLC) $(COMPFLAGS) -c $<

driver/compdynlink_types.cmx: driver/compdynlink_types.ml \
    driver/compdynlink_types.cmi
	$(CAMLOPT) $(COMPFLAGS) -c $<

# See comment in otherlibs/dynlink/Makefile about these two rules.
driver/compdynlink_platform_intf.mli: driver/compdynlink_platform_intf.ml
	cp $< $@
driver/compdynlink_platform_intf.cmi: driver/compdynlink_platform_intf.mli \
    driver/compdynlink_types.cmi
	$(CAMLC) $(COMPFLAGS) -c $<

driver/compdynlink_platform_intf.cmo: driver/compdynlink_platform_intf.ml \
    driver/compdynlink_platform_intf.cmi \
    driver/compdynlink_types.cmo
	$(CAMLC) $(COMPFLAGS) -c $<

driver/compdynlink_platform_intf.cmx: driver/compdynlink_platform_intf.ml \
    driver/compdynlink_platform_intf.cmi \
    driver/compdynlink_types.cmx
	$(CAMLOPT) $(COMPFLAGS) -c $<

driver/compdynlink_common.cmi: driver/compdynlink_common.mli \
    driver/compdynlink_platform_intf.cmi
	$(CAMLC) $(COMPFLAGS) -c $<

driver/compdynlink_common.cmo: driver/compdynlink_common.ml \
    driver/compdynlink_common.cmi \
    driver/compdynlink_platform_intf.cmo
	$(CAMLC) $(COMPFLAGS) -c $<

driver/compdynlink_common.cmx: driver/compdynlink_common.ml \
    driver/compdynlink_common.cmi \
    driver/compdynlink_platform_intf.cmx
	$(CAMLOPT) $(COMPFLAGS) -c $<

driver/compdynlink.cmo: driver/compdynlink.mlbyte driver/compdynlink.cmi \
    driver/compdynlink_common.cmi driver/compdynlink_common.cmo
	$(CAMLC) $(COMPFLAGS) -c -impl $<

driver/compdynlink.cmx: driver/compdynlink.mlopt driver/compdynlink.cmi \
    driver/compdynlink_common.cmi driver/compdynlink_common.cmx
	$(CAMLOPT) $(COMPFLAGS) -c -impl $<

beforedepend:: driver/compdynlink.mlbyte \
               driver/compdynlink.mlopt \
               driver/compdynlink_platform_intf.ml \
               driver/compdynlink_types.ml \
               driver/compdynlink_types.mli \
               driver/compdynlink.mli \
               driver/compdynlink_common.ml \
               driver/compdynlink_common.mli
partialclean::
	rm -f driver/compdynlink.mlbyte
	rm -f driver/compdynlink.mlopt
	rm -f driver/compdynlink.mli
	rm -f driver/compdynlink_platform_intf.ml
	rm -f driver/compdynlink_common.ml
	rm -f driver/compdynlink_common.mli
	rm -f driver/compdynlink_types.mli
	rm -f driver/compdynlink_types.ml

# The native toplevel

compilerlibs/ocamlopttoplevel.cmxa: $(OPTTOPLEVEL:.cmo=.cmx)
	$(CAMLOPT) -a -o $@ $^
partialclean::
	rm -f compilerlibs/ocamlopttoplevel.cmxa

# When the native toplevel executable has an extension (e.g. ".exe"),
# provide a phony 'ocamlnat' synonym

ifneq ($(EXE),)
.PHONY: ocamlnat
ocamlnat: ocamlnat$(EXE)
endif

ocamlnat$(EXE): compilerlibs/ocamlcommon.cmxa compilerlibs/ocamloptcomp.cmxa \
    compilerlibs/ocamlbytecomp.cmxa \
    compilerlibs/ocamlopttoplevel.cmxa \
    $(OPTTOPLEVELSTART:.cmo=.cmx)
	$(CAMLOPT_CMD) $(LINKFLAGS) -linkall -o $@ $^

partialclean::
	rm -f ocamlnat$(EXE)

toplevel/opttoploop.cmx: otherlibs/dynlink/dynlink.cmxa

# The numeric opcodes

bytecomp/opcodes.ml: runtime/caml/instruct.h tools/make_opcodes
	runtime/ocamlrun tools/make_opcodes -opcodes < $< > $@

tools/make_opcodes: tools/make_opcodes.mll
	$(MAKE) -C tools make_opcodes

partialclean::
	rm -f bytecomp/opcodes.ml

beforedepend:: bytecomp/opcodes.ml

# Testing the parser -- see parsing/HACKING.adoc

SOURCE_FILES=$(shell git ls-files '*.ml' '*.mli' | grep -v boot/menhir/parser)

AST_FILES=$(addsuffix .ast,$(SOURCE_FILES))

build-all-asts: $(AST_FILES)

CAMLC_DPARSETREE := \
	$(CAMLRUN) ./ocamlc -nostdlib -nopervasives \
	  -stop-after parsing -dparsetree

%.ml.ast: %.ml ocamlc
	$(CAMLC_DPARSETREE) $< 2> $@ || exit 0
# `|| exit 0` : some source files will fail to parse
# (for example, they are meant as toplevel scripts
# rather than source files, or are parse-error tests),
# we ignore the failure in that case

%.mli.ast: %.mli ocamlc
	$(CAMLC_DPARSETREE) $< 2> $@ || exit 0

.PHONY: list-all-asts
list-all-asts:
	@for f in $(AST_FILES); do echo "'$$f'"; done

partialclean::
	rm -f $(AST_FILES)

# Default rules

.SUFFIXES: .ml .mli .cmo .cmi .cmx

.ml.cmo:
	$(CAMLC) $(COMPFLAGS) -c $<

.mli.cmi:
	$(CAMLC) $(COMPFLAGS) -c $<

.ml.cmx:
	$(CAMLOPT) $(COMPFLAGS) -c $<

partialclean::
	for d in utils parsing typing bytecomp asmcomp middle_end \
	         middle_end/base_types asmcomp/debug driver toplevel tools; do \
	  rm -f $$d/*.cm[ioxt] $$d/*.cmti $$d/*.annot $$d/*.$(S) \
	    $$d/*.$(O) $$d/*.$(SO) $d/*~; \
	done
	rm -f *~

.PHONY: depend
depend: beforedepend
	(for d in utils parsing typing bytecomp asmcomp middle_end \
	 middle_end/base_types asmcomp/debug driver toplevel; \
	 do $(CAMLDEP) -slash $(DEPFLAGS) $$d/*.mli $$d/*.ml || exit; \
	 done) > .depend
	$(CAMLDEP) -slash $(DEPFLAGS) -native \
		-impl driver/compdynlink.mlopt >> .depend
	$(CAMLDEP) -slash $(DEPFLAGS) -bytecode \
		-impl driver/compdynlink.mlbyte >> .depend
	$(CAMLDEP) -slash $(DEPFLAGS) -native \
		-impl driver/compdynlink_common.mlopt >> .depend
	$(CAMLDEP) -slash $(DEPFLAGS) -bytecode \
		-impl driver/compdynlink_common.mlbyte >> .depend
	$(CAMLDEP) -slash $(DEPFLAGS) -native \
		-impl driver/compdynlink_platform_intf.ml >> .depend
	$(CAMLDEP) -slash $(DEPFLAGS) -native \
		-impl driver/compdynlink_types.mlopt >> .depend
	$(CAMLDEP) -slash $(DEPFLAGS) -bytecode \
		-impl driver/compdynlink_types.mlbyte >> .depend

.PHONY: distclean
distclean: clean
	rm -f boot/ocamlrun boot/ocamlrun$(EXE) boot/camlheader \
	boot/*.cm* boot/libcamlrun.$(A)
	rm -f Makefile.config runtime/caml/m.h runtime/caml/s.h
	rm -f tools/*.bak
	rm -f ocaml ocamlc
	rm -f testsuite/_log*

include .depend<|MERGE_RESOLUTION|>--- conflicted
+++ resolved
@@ -303,74 +303,8 @@
 
 # The configuration file
 
-<<<<<<< HEAD
-# SUBST generates the sed substitution for the variable *named* in $1
-# SUBST_QUOTE does the same, adding double-quotes around non-empty strings
-#   (see FLEXDLL_DIR which must empty if FLEXDLL_DIR is empty but an OCaml
-#    string otherwise)
-SUBST_ESCAPE=$(subst ",\\",$(subst \,\\,$(if $2,$2,$($1))))
-SUBST=-e 's|%%$1%%|$(call SUBST_ESCAPE,$1,$2)|'
-SUBST_QUOTE2=-e 's|%%$1%%|$(if $2,"$2")|'
-SUBST_QUOTE=$(call SUBST_QUOTE2,$1,$(call SUBST_ESCAPE,$1,$2))
-FLEXLINK_LDFLAGS=$(if $(OC_LDFLAGS), -link "$(OC_LDFLAGS)")
-utils/config.ml: utils/config.mlp config/Makefile Makefile
-	sed $(call SUBST,AFL_INSTRUMENT) \
-	    $(call SUBST,ARCH) \
-	    $(call SUBST,ARCMD) \
-	    $(call SUBST,ASM) \
-	    $(call SUBST,ASM_CFI_SUPPORTED) \
-	    $(call SUBST,BYTECCLIBS) \
-	    $(call SUBST,BYTERUN) \
-	    $(call SUBST,CC) \
-	    $(call SUBST,CCOMPTYPE) \
-	    $(call SUBST,CC_PROFILE) \
-	    $(call SUBST,OUTPUTOBJ) \
-	    $(call SUBST,EXT_ASM) \
-	    $(call SUBST,EXT_DLL) \
-	    $(call SUBST,EXE) \
-	    $(call SUBST,EXT_LIB) \
-	    $(call SUBST,EXT_OBJ) \
-	    $(call SUBST,FLAMBDA) \
-	    $(call SUBST,WITH_FLAMBDA_INVARIANTS) \
-	    $(call SUBST,FLEXLINK_FLAGS) \
-	    $(call SUBST_QUOTE,FLEXDLL_DIR) \
-	    $(call SUBST,HOST) \
-	    $(call SUBST,LIBDIR) \
-	    $(call SUBST,LIBUNWIND_AVAILABLE) \
-	    $(call SUBST,LIBUNWIND_LINK_FLAGS) \
-	    $(call SUBST,MKDLL) \
-	    $(call SUBST,MKEXE) \
-	    $(call SUBST,FLEXLINK_LDFLAGS) \
-	    $(call SUBST,MKMAINDLL) \
-	    $(call SUBST,MODEL) \
-	    $(call SUBST,NATIVECCLIBS) \
-	    $(call SUBST,OCAMLC_CFLAGS) \
-	    $(call SUBST,OCAMLC_CPPFLAGS) \
-	    $(call SUBST,OCAMLOPT_CFLAGS) \
-	    $(call SUBST,OCAMLOPT_CPPFLAGS) \
-	    $(call SUBST,PACKLD) \
-	    $(call SUBST,PROFILING) \
-	    $(call SUBST,PROFINFO_WIDTH) \
-	    $(call SUBST,RANLIBCMD) \
-	    $(call SUBST,FORCE_SAFE_STRING) \
-	    $(call SUBST,DEFAULT_SAFE_STRING) \
-	    $(call SUBST,WINDOWS_UNICODE) \
-	    $(call SUBST,SYSTEM) \
-	    $(call SUBST,SYSTHREAD_SUPPORT) \
-      $(call SUBST,STATS) \
-	    $(call SUBST,TARGET) \
-	    $(call SUBST,WITH_FRAME_POINTERS) \
-	    $(call SUBST,WITH_PROFINFO) \
-	    $(call SUBST,WITH_SPACETIME) \
-	    $(call SUBST,ENABLE_CALL_COUNTS) \
-	    $(call SUBST,FLAT_FLOAT_ARRAY) \
-	    $(call SUBST,CC_HAS_DEBUG_PREFIX_MAP) \
-	    $(call SUBST,AS_HAS_DEBUG_PREFIX_MAP) \
-	    $< > $@
-=======
 utils/config.ml: utils/config.mlp Makefile.config utils/Makefile Makefile
 	$(MAKE) -C utils config.ml
->>>>>>> 4c130cae
 
 ifeq "$(UNIX_OR_WIN32)" "unix"
 .PHONY: reconfigure
