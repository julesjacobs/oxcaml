--- conflicted
+++ resolved
@@ -125,10 +125,6 @@
 
 let typecheck_impl i parsetree =
   parsetree
-<<<<<<< HEAD
-  |> Profile.(record typing)
-    (Typemod.type_implementation i.target i.module_name i.env)
-=======
   |> Profile.(
     record_with_counters
       ~counter_f:(fun (typed_tree : Typedtree.implementation) ->
@@ -136,9 +132,7 @@
           count_language_extensions
             (Typedtree_implementation_output typed_tree)))
       typing)
-    (Typemod.type_implementation
-       ~sourcefile:i.source_file i.output_prefix i.module_name i.env)
->>>>>>> fd9f7925
+    (Typemod.type_implementation i.target i.module_name i.env)
   |> print_if i.ppf_dump Clflags.dump_typedtree
     Printtyped.implementation_with_coercion
   |> print_if i.ppf_dump Clflags.dump_shape
