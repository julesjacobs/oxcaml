;**************************************************************************
;*                                                                        *
;*                                 OCaml                                  *
;*                                                                        *
;*           Mark Shinwell and Thomas Refis, Jane Street Europe           *
;*                                                                        *
;*   Copyright 2018--2020 Jane Street Group LLC                           *
;*                                                                        *
;*   All rights reserved.  This file is distributed under the terms of    *
;*   the GNU Lesser General Public License version 2.1, with the          *
;*   special exception on linking described in the file LICENSE.          *
;*                                                                        *
;**************************************************************************

(rule
 (targets dynlink_internal_byte.ml)
 (deps byte/dynlink.ml)
 (action
  (copy %{deps} %{targets})))

(library
 (name dynlink_internal_byte)
 (wrapped false)
 (modes byte native)
 (modules dynlink_internal_byte)
 (libraries dynlink_compilerlibs dynlink_internal_common))

(rule
 (targets dynlink_internal_native.ml)
 (deps native/dynlink.ml)
 (action
  (copy %{deps} %{targets})))

(library
 (name dynlink_internal_native)
 (wrapped false)
 (modes byte native)
 (modules dynlink_internal_native)
 (libraries dynlink_compilerlibs dynlink_internal_common))

(rule
 (targets parser.ml)
 (deps ../../parser.ml)
 (action
  (bash
   "echo \"module MenhirLib = CamlinternalMenhirLib\" > parser.ml && cat ../../parser.ml >> parser.ml")))

(rule
 (targets camlinternalMenhirLib.ml)
 (deps ../../parsing/camlinternalMenhirLib.ml)
 (action
  (copy %{deps} %{targets})))

(library
 (name dynlink_compilerlibs)
 (wrapped true)
 (modes byte native)
 (flags
  (:standard
   -strict-sequence
   -absname
   -w
   +67
   -bin-annot
   -safe-string
   -strict-formats))
<<<<<<< HEAD
 (ocamlopt_flags
  (:include %{project_root}/ocamlopt_flags.sexp))
 (modules
  binutils
  local_store
  config
  build_path_prefix_map
  misc
  identifiable
  numbers
  arg_helper
  zero_alloc_annotations
  clflags
  debug
  language_extension_kernel
  language_extension
  profile
  consistbl
  terminfo
  warnings
  load_path
  int_replace_polymorphic_compare
  location
  longident
  docstrings
  lexer
  camlinternalMenhirLib
  parser_types
  parser
  printast
  pprintast
  syntaxerr
  jane_syntax_parsing
  jane_syntax
  ast_iterator
  ast_helper
  ast_mapper
  attr_helper
  builtin_attributes
  ident
  path
  shape
  shape_reduce
  solver_intf
  solver
  mode_intf
  mode
  jkind_intf
  jkind_types
  primitive
  zero_alloc
  types
  oprint
  typemodifier
  jkind
  value_rec_types
  btype
  lazy_backtrack
  zero_alloc_utils
  subst
  predef
  datarepr
  unit_info
  cmi_format
  persistent_env
  env
  debuginfo
  lambda
  runtimedef
  runtimetags
  instruct
  opcodes
  bytesections
  dll
  meta
  symtable
  asttypes
  parsetree
  typedtree
  outcometree
  cmo_format
  cmxs_format
  debug_event
  compilation_unit
  import_info
  symbol
  linkage_name)
 (modules_without_implementation
  asttypes
  parsetree
  outcometree
  cmo_format
  cmxs_format
  debug_event
  solver_intf
  mode_intf
  value_rec_types))
=======
  (ocamlopt_flags (:include %{project_root}/ocamlopt_flags.sexp))
  (modules
    binutils
    local_store
    config
    build_path_prefix_map
    misc
    identifiable
    numbers
    arg_helper
    zero_alloc_annotations
    clflags
    debug
    language_extension_kernel
    language_extension
    profile
    consistbl
    terminfo
    warnings
    load_path
    int_replace_polymorphic_compare
    location
    longident
    docstrings
    printast
    pprintast
    syntaxerr
    jane_syntax_parsing
    jane_syntax
    ast_iterator
    ast_helper
    ast_mapper
    attr_helper
    builtin_attributes
    ident
    path
    shape
    shape_reduce
    solver_intf
    solver
    mode_intf
    mode
    jkind_intf
    jkind_types
    primitive
    zero_alloc
    types
    oprint
    jkind_axis
    typemode
    jkind
    value_rec_types
    btype
    lazy_backtrack
    zero_alloc_utils
    subst
    predef
    datarepr
    cmi_format
    persistent_env
    env
    debuginfo
    lambda
    runtimedef
    runtimetags
    instruct
    opcodes
    bytesections
    dll
    meta
    symtable
    asttypes
    parsetree
    typedtree
    outcometree
    cmo_format
    cmxs_format
    debug_event
    compilation_unit
    import_info
    symbol
    linkage_name)
  (modules_without_implementation
    asttypes
    parsetree
    outcometree
    cmo_format
    cmxs_format
    debug_event
    solver_intf
    mode_intf
    value_rec_types
    ))
>>>>>>> fd9f7925

;(install
;  (files
;    dynlink_compilerlibs.cma
;    dynlink_compilerlibs.cmxa
;    dynlink_compilerlibs.a
;  )
;  (section lib)
;  (package ocaml))

;; .ml:

(copy_files ../../utils/runtimetags.ml)

(copy_files ../../utils/binutils.ml)

(copy_files ../../utils/local_store.ml)

(copy_files ../../utils/config.ml)

(copy_files ../../utils/build_path_prefix_map.ml)

(copy_files ../../utils/misc.ml)

(copy_files ../../utils/identifiable.ml)

(copy_files ../../utils/numbers.ml)

(copy_files ../../utils/arg_helper.ml)

(copy_files ../../utils/zero_alloc_annotations.ml)

(copy_files ../../utils/clflags.ml)

(copy_files ../../utils/debug.ml)

(copy_files ../../utils/language_extension_kernel.ml)

(copy_files ../../utils/language_extension.ml)

(copy_files ../../utils/profile.ml)
<<<<<<< HEAD

=======
(copy_files ../../utils/profile_counters_functions.ml)
>>>>>>> fd9f7925
(copy_files ../../utils/consistbl.ml)

(copy_files ../../utils/terminfo.ml)

(copy_files ../../utils/warnings.ml)

(copy_files ../../utils/load_path.ml)

(copy_files ../../utils/int_replace_polymorphic_compare.ml)

(copy_files ../../utils/compilation_unit.ml)

(copy_files ../../utils/import_info.ml)

(copy_files ../../utils/symbol.ml)

(copy_files ../../utils/linkage_name.ml)

(copy_files ../../utils/lazy_backtrack.ml)

(copy_files ../../utils/zero_alloc_utils.ml)

(copy_files ../../parsing/location.ml)

(copy_files ../../parsing/longident.ml)

(copy_files ../../parsing/docstrings.ml)

(copy_files ../../parsing/lexer.ml)

(copy_files ../../parsing/parser_types.ml)

(copy_files ../../parsing/parser.ml)

(copy_files ../../parsing/printast.ml)

(copy_files ../../parsing/pprintast.ml)

(copy_files ../../parsing/syntaxerr.ml)

(copy_files ../../parsing/jane_syntax_parsing.ml)

(copy_files ../../parsing/jane_syntax.ml)

(copy_files ../../parsing/ast_iterator.ml)

(copy_files ../../parsing/ast_helper.ml)

(copy_files ../../parsing/ast_mapper.ml)

(copy_files ../../parsing/attr_helper.ml)

(copy_files ../../parsing/builtin_attributes.ml)

(copy_files ../../typing/ident.ml)

(copy_files ../../typing/path.ml)

(copy_files ../../typing/typemodifier.ml)

(copy_files ../../typing/jkind.ml)

(copy_files ../../typing/jkind_intf.ml)

(copy_files ../../typing/jkind_types.ml)
<<<<<<< HEAD

=======
(copy_files ../../typing/jkind_axis.ml)
>>>>>>> fd9f7925
(copy_files ../../typing/oprint.ml)

(copy_files ../../typing/primitive.ml)

(copy_files ../../typing/shape.ml)

(copy_files ../../typing/solver.ml)

(copy_files ../../typing/shape_reduce.ml)

(copy_files ../../typing/mode.ml)
<<<<<<< HEAD

=======
(copy_files ../../typing/typemode.ml)
>>>>>>> fd9f7925
(copy_files ../../typing/zero_alloc.ml)

(copy_files ../../typing/types.ml)

(copy_files ../../typing/btype.ml)

(copy_files ../../typing/subst.ml)

(copy_files ../../typing/predef.ml)

(copy_files ../../typing/datarepr.ml)

(copy_files ../../parsing/unit_info.ml)

(copy_files ../../typing/typedtree.ml)

(copy_files ../../file_formats/cmi_format.ml)

(copy_files ../../typing/persistent_env.ml)

(copy_files ../../typing/env.ml)

(copy_files ../../lambda/debuginfo.ml)

(copy_files ../../lambda/lambda.ml)

(copy_files ../../lambda/runtimedef.ml)

(copy_files ../../bytecomp/instruct.ml)

(copy_files ../../bytecomp/opcodes.ml)

(copy_files ../../bytecomp/bytesections.ml)

(copy_files ../../bytecomp/dll.ml)

(copy_files ../../bytecomp/meta.ml)

(copy_files ../../bytecomp/symtable.ml)

;; .mli:

(copy_files ../../utils/runtimetags.mli)

(copy_files ../../utils/binutils.mli)

(copy_files ../../utils/local_store.mli)

(copy_files ../../utils/config.mli)

(copy_files ../../utils/build_path_prefix_map.mli)

(copy_files ../../utils/misc.mli)

(copy_files ../../utils/identifiable.mli)

(copy_files ../../utils/numbers.mli)

(copy_files ../../utils/arg_helper.mli)

(copy_files ../../utils/zero_alloc_annotations.mli)

(copy_files ../../utils/clflags.mli)

(copy_files ../../utils/debug.mli)

(copy_files ../../utils/language_extension_kernel.mli)

(copy_files ../../utils/language_extension.mli)

(copy_files ../../utils/profile.mli)
<<<<<<< HEAD

=======
(copy_files ../../utils/profile_counters_functions.mli)
>>>>>>> fd9f7925
(copy_files ../../utils/consistbl.mli)

(copy_files ../../utils/terminfo.mli)

(copy_files ../../utils/warnings.mli)

(copy_files ../../utils/load_path.mli)

(copy_files ../../utils/int_replace_polymorphic_compare.mli)

(copy_files ../../utils/compilation_unit.mli)

(copy_files ../../utils/import_info.mli)

(copy_files ../../utils/symbol.mli)

(copy_files ../../utils/linkage_name.mli)

(copy_files ../../utils/lazy_backtrack.mli)

(copy_files ../../utils/zero_alloc_utils.mli)

(copy_files ../../parsing/location.mli)

(copy_files ../../parsing/longident.mli)

(copy_files ../../parsing/docstrings.mli)

(copy_files ../../parsing/lexer.mli)

(copy_files ../../parsing/parser_types.mli)

(copy_files ../../parsing/printast.mli)

(copy_files ../../parsing/pprintast.mli)

(copy_files ../../parsing/syntaxerr.mli)

(copy_files ../../parsing/jane_syntax_parsing.mli)

(copy_files ../../parsing/jane_syntax.mli)

(copy_files ../../parsing/ast_iterator.mli)

(copy_files ../../parsing/ast_helper.mli)

(copy_files ../../parsing/ast_mapper.mli)

(copy_files ../../parsing/attr_helper.mli)

(copy_files ../../parsing/builtin_attributes.mli)

(copy_files ../../typing/ident.mli)

(copy_files ../../typing/path.mli)

(copy_files ../../typing/jkind.mli)

(copy_files ../../typing/jkind_intf.mli)

(copy_files ../../typing/jkind_types.mli)
<<<<<<< HEAD

(copy_files ../../typing/typemodifier.mli)

=======
(copy_files ../../typing/jkind_axis.mli)
>>>>>>> fd9f7925
(copy_files ../../typing/oprint.mli)

(copy_files ../../typing/primitive.mli)

(copy_files ../../typing/shape.mli)

(copy_files ../../typing/solver.mli)

(copy_files ../../typing/shape_reduce.mli)

(copy_files ../../typing/mode.mli)
<<<<<<< HEAD

=======
(copy_files ../../typing/typemode.mli)
>>>>>>> fd9f7925
(copy_files ../../typing/zero_alloc.mli)

(copy_files ../../typing/types.mli)

(copy_files ../../typing/btype.mli)

(copy_files ../../typing/subst.mli)

(copy_files ../../typing/predef.mli)

(copy_files ../../typing/datarepr.mli)

(copy_files ../../typing/unit_info.mli)

(copy_files ../../typing/typedtree.mli)

(copy_files ../../typing/value_rec_types.mli)

(copy_files ../../file_formats/cmi_format.mli)

(copy_files ../../typing/persistent_env.mli)

(copy_files ../../typing/env.mli)

(copy_files ../../lambda/debuginfo.mli)

(copy_files ../../lambda/lambda.mli)

(copy_files ../../lambda/runtimedef.mli)

(copy_files ../../bytecomp/instruct.mli)

(copy_files ../../bytecomp/opcodes.mli)

(copy_files ../../bytecomp/bytesections.mli)

(copy_files ../../bytecomp/dll.mli)

(copy_files ../../bytecomp/meta.mli)

(copy_files ../../bytecomp/symtable.mli)

(copy_files ../../bytecomp/debug_event.mli)

; .mli-only:

(copy_files ../../parsing/asttypes.mli)

(copy_files ../../parsing/parsetree.mli)

(copy_files ../../typing/solver_intf.mli)

(copy_files ../../typing/mode_intf.mli)

(copy_files ../../typing/outcometree.mli)

(copy_files ../../file_formats/cmo_format.mli)

(copy_files ../../file_formats/cmxs_format.mli)

; We need support in dune for including all modules from another library
; (in this case Dynlink_compilerlibs) inside a library currently being
; built (in this case Dynlink); or a way that dynlink.cmxa can have an
; inbuilt dependency upon dynlink_compilerlibs.cmxa (which isn't possible
; at the moment, apparently Buenzli is working on this).
; We use a workaround for the moment.

(library
 (name dynlink_internal_common)
 (wrapped false)
 (modes byte native)
 (modules dynlink_common dynlink_types dynlink_platform_intf)
 (libraries dynlink_compilerlibs))

; Deps within the compiler tree must be on dynlink_internal not dynlink.

(library
 (name dynlink_internal)
 (wrapped false)
 (modes byte native)
 (modules dynlink)
 (libraries
  dynlink_compilerlibs
  dynlink_internal_byte
  dynlink_internal_native
  dynlink_internal_common))

; The non-installed version of dynlink.cmi is needed to build other parts
; of the tree.

(rule
 (targets dynlink.cmi)
 (deps .dynlink_internal.objs/byte/dynlink.cmi)
 (action
  (copy %{deps} %{targets})))

(rule
<<<<<<< HEAD
 (targets dynlink.cma)
 (action
  (run %{ocamlc} -g -a -ccopt %{read:natdynlinkops} -o dynlink.cma %{deps}))
 (deps
  ; NOTE: Be sure to keep these arguments in dependency order!
  .dynlink_compilerlibs.objs/byte/dynlink_compilerlibs__Runtimetags.cmo
  .dynlink_compilerlibs.objs/byte/dynlink_compilerlibs__Int_replace_polymorphic_compare.cmo
  .dynlink_compilerlibs.objs/byte/dynlink_compilerlibs__Binutils.cmo
  .dynlink_compilerlibs.objs/byte/dynlink_compilerlibs__Local_store.cmo
  .dynlink_compilerlibs.objs/byte/dynlink_compilerlibs__Build_path_prefix_map.cmo
  .dynlink_compilerlibs.objs/byte/dynlink_compilerlibs__Config.cmo
  .dynlink_compilerlibs.objs/byte/dynlink_compilerlibs__Misc.cmo
  .dynlink_compilerlibs.objs/byte/dynlink_compilerlibs__Warnings.cmo
  .dynlink_compilerlibs.objs/byte/dynlink_compilerlibs__Arg_helper.cmo
  .dynlink_compilerlibs.objs/byte/dynlink_compilerlibs__Identifiable.cmo
  .dynlink_compilerlibs.objs/byte/dynlink_compilerlibs__Numbers.cmo
  .dynlink_compilerlibs.objs/byte/dynlink_compilerlibs__Clflags.cmo
  .dynlink_compilerlibs.objs/byte/dynlink_compilerlibs__Profile.cmo
  .dynlink_compilerlibs.objs/byte/dynlink_compilerlibs__Debug.cmo
  .dynlink_compilerlibs.objs/byte/dynlink_compilerlibs__Language_extension_kernel.cmo
  .dynlink_compilerlibs.objs/byte/dynlink_compilerlibs__Language_extension.cmo
  .dynlink_compilerlibs.objs/byte/dynlink_compilerlibs__Terminfo.cmo
  .dynlink_compilerlibs.objs/byte/dynlink_compilerlibs__Location.cmo
  .dynlink_compilerlibs.objs/byte/dynlink_compilerlibs__Ident.cmo
  .dynlink_compilerlibs.objs/byte/dynlink_compilerlibs__Longident.cmo
  .dynlink_compilerlibs.objs/byte/dynlink_compilerlibs__Compilation_unit.cmo
  .dynlink_compilerlibs.objs/byte/dynlink_compilerlibs__Import_info.cmo
  .dynlink_compilerlibs.objs/byte/dynlink_compilerlibs__Linkage_name.cmo
  .dynlink_compilerlibs.objs/byte/dynlink_compilerlibs__Symbol.cmo
  .dynlink_compilerlibs.objs/byte/dynlink_compilerlibs__Docstrings.cmo
  .dynlink_compilerlibs.objs/byte/dynlink_compilerlibs__Lexer.cmo
  .dynlink_compilerlibs.objs/byte/dynlink_compilerlibs__Path.cmo
  .dynlink_compilerlibs.objs/byte/dynlink_compilerlibs__Printast.cmo
  .dynlink_compilerlibs.objs/byte/dynlink_compilerlibs__Syntaxerr.cmo
  .dynlink_compilerlibs.objs/byte/dynlink_compilerlibs__Lazy_backtrack.cmo
  .dynlink_compilerlibs.objs/byte/dynlink_compilerlibs__Zero_alloc_utils.cmo
  .dynlink_compilerlibs.objs/byte/dynlink_compilerlibs__Ast_helper.cmo
  .dynlink_compilerlibs.objs/byte/dynlink_compilerlibs__Jane_syntax_parsing.cmo
  .dynlink_compilerlibs.objs/byte/dynlink_compilerlibs__Jane_syntax.cmo
  .dynlink_compilerlibs.objs/byte/dynlink_compilerlibs__Pprintast.cmo
  .dynlink_compilerlibs.objs/byte/dynlink_compilerlibs__Ast_iterator.cmo
  .dynlink_compilerlibs.objs/byte/dynlink_compilerlibs__Builtin_attributes.cmo
  .dynlink_compilerlibs.objs/byte/dynlink_compilerlibs__Load_path.cmo
  .dynlink_compilerlibs.objs/byte/dynlink_compilerlibs__Ast_mapper.cmo
  .dynlink_compilerlibs.objs/byte/dynlink_compilerlibs__Solver.cmo
  .dynlink_compilerlibs.objs/byte/dynlink_compilerlibs__Mode.cmo
  .dynlink_compilerlibs.objs/byte/dynlink_compilerlibs__Jkind_intf.cmo
  .dynlink_compilerlibs.objs/byte/dynlink_compilerlibs__Jkind_types.cmo
  .dynlink_compilerlibs.objs/byte/dynlink_compilerlibs__Zero_alloc.cmo
  .dynlink_compilerlibs.objs/byte/dynlink_compilerlibs__Types.cmo
  .dynlink_compilerlibs.objs/byte/dynlink_compilerlibs__Attr_helper.cmo
  .dynlink_compilerlibs.objs/byte/dynlink_compilerlibs__Primitive.cmo
  .dynlink_compilerlibs.objs/byte/dynlink_compilerlibs__Oprint.cmo
  .dynlink_compilerlibs.objs/byte/dynlink_compilerlibs__Typemodifier.cmo
  .dynlink_compilerlibs.objs/byte/dynlink_compilerlibs__Jkind.cmo
  .dynlink_compilerlibs.objs/byte/dynlink_compilerlibs__Btype.cmo
  .dynlink_compilerlibs.objs/byte/dynlink_compilerlibs__Subst.cmo
  .dynlink_compilerlibs.objs/byte/dynlink_compilerlibs__Bytesections.cmo
  .dynlink_compilerlibs.objs/byte/dynlink_compilerlibs__Cmi_format.cmo
  .dynlink_compilerlibs.objs/byte/dynlink_compilerlibs__Debuginfo.cmo
  .dynlink_compilerlibs.objs/byte/dynlink_compilerlibs__Consistbl.cmo
  .dynlink_compilerlibs.objs/byte/dynlink_compilerlibs__Shape.cmo
  .dynlink_compilerlibs.objs/byte/dynlink_compilerlibs__Datarepr.cmo
  .dynlink_compilerlibs.objs/byte/dynlink_compilerlibs__Unit_info.cmo
  .dynlink_compilerlibs.objs/byte/dynlink_compilerlibs__CamlinternalMenhirLib.cmo
  .dynlink_compilerlibs.objs/byte/dynlink_compilerlibs__Parser_types.cmo
  .dynlink_compilerlibs.objs/byte/dynlink_compilerlibs__Parser.cmo
  .dynlink_compilerlibs.objs/byte/dynlink_compilerlibs__Persistent_env.cmo
  .dynlink_compilerlibs.objs/byte/dynlink_compilerlibs__Predef.cmo
  .dynlink_compilerlibs.objs/byte/dynlink_compilerlibs__Env.cmo
  .dynlink_compilerlibs.objs/byte/dynlink_compilerlibs__Lambda.cmo
  .dynlink_compilerlibs.objs/byte/dynlink_compilerlibs__Dll.cmo
  .dynlink_compilerlibs.objs/byte/dynlink_compilerlibs__Instruct.cmo
  .dynlink_compilerlibs.objs/byte/dynlink_compilerlibs__Meta.cmo
  .dynlink_compilerlibs.objs/byte/dynlink_compilerlibs__Runtimedef.cmo
  .dynlink_compilerlibs.objs/byte/dynlink_compilerlibs__Symtable.cmo
  .dynlink_compilerlibs.objs/byte/dynlink_compilerlibs__Opcodes.cmo
  .dynlink_internal_common.objs/byte/dynlink_types.cmo
  .dynlink_internal_common.objs/byte/dynlink_platform_intf.cmo
  .dynlink_internal_common.objs/byte/dynlink_common.cmo
  .dynlink_internal_byte.objs/byte/dynlink_internal_byte.cmo
  .dynlink_internal_native.objs/byte/dynlink_internal_native.cmo
  .dynlink_internal.objs/byte/dynlink.cmo))

(rule
 (targets dynlink.cmxa dynlink.a)
 (action
  (run
   %{ocamlopt}
   -g
   -a
   -ccopt
   %{read:natdynlinkops}
   -o
   dynlink.cmxa
   %{deps}))
 (deps
  ; NOTE: Be sure to keep these arguments in dependency order!
  .dynlink_compilerlibs.objs/native/dynlink_compilerlibs__Runtimetags.cmx
  .dynlink_compilerlibs.objs/native/dynlink_compilerlibs__Int_replace_polymorphic_compare.cmx
  .dynlink_compilerlibs.objs/native/dynlink_compilerlibs__Binutils.cmx
  .dynlink_compilerlibs.objs/native/dynlink_compilerlibs__Local_store.cmx
  .dynlink_compilerlibs.objs/native/dynlink_compilerlibs__Build_path_prefix_map.cmx
  .dynlink_compilerlibs.objs/native/dynlink_compilerlibs__Config.cmx
  .dynlink_compilerlibs.objs/native/dynlink_compilerlibs__Misc.cmx
  .dynlink_compilerlibs.objs/native/dynlink_compilerlibs__Warnings.cmx
  .dynlink_compilerlibs.objs/native/dynlink_compilerlibs__Arg_helper.cmx
  .dynlink_compilerlibs.objs/native/dynlink_compilerlibs__Identifiable.cmx
  .dynlink_compilerlibs.objs/native/dynlink_compilerlibs__Numbers.cmx
  .dynlink_compilerlibs.objs/native/dynlink_compilerlibs__Clflags.cmx
  .dynlink_compilerlibs.objs/native/dynlink_compilerlibs__Profile.cmx
  .dynlink_compilerlibs.objs/native/dynlink_compilerlibs__Debug.cmx
  .dynlink_compilerlibs.objs/native/dynlink_compilerlibs__Language_extension_kernel.cmx
  .dynlink_compilerlibs.objs/native/dynlink_compilerlibs__Language_extension.cmx
  .dynlink_compilerlibs.objs/native/dynlink_compilerlibs__Terminfo.cmx
  .dynlink_compilerlibs.objs/native/dynlink_compilerlibs__Location.cmx
  .dynlink_compilerlibs.objs/native/dynlink_compilerlibs__Ident.cmx
  .dynlink_compilerlibs.objs/native/dynlink_compilerlibs__Longident.cmx
  .dynlink_compilerlibs.objs/native/dynlink_compilerlibs__Compilation_unit.cmx
  .dynlink_compilerlibs.objs/native/dynlink_compilerlibs__Import_info.cmx
  .dynlink_compilerlibs.objs/native/dynlink_compilerlibs__Linkage_name.cmx
  .dynlink_compilerlibs.objs/native/dynlink_compilerlibs__Symbol.cmx
  .dynlink_compilerlibs.objs/native/dynlink_compilerlibs__Docstrings.cmx
  .dynlink_compilerlibs.objs/native/dynlink_compilerlibs__Lexer.cmx
  .dynlink_compilerlibs.objs/native/dynlink_compilerlibs__Path.cmx
  .dynlink_compilerlibs.objs/native/dynlink_compilerlibs__Lazy_backtrack.cmx
  .dynlink_compilerlibs.objs/native/dynlink_compilerlibs__Zero_alloc_utils.cmx
  .dynlink_compilerlibs.objs/native/dynlink_compilerlibs__Printast.cmx
  .dynlink_compilerlibs.objs/native/dynlink_compilerlibs__Syntaxerr.cmx
  .dynlink_compilerlibs.objs/native/dynlink_compilerlibs__Ast_helper.cmx
  .dynlink_compilerlibs.objs/native/dynlink_compilerlibs__Jane_syntax_parsing.cmx
  .dynlink_compilerlibs.objs/native/dynlink_compilerlibs__Jane_syntax.cmx
  .dynlink_compilerlibs.objs/native/dynlink_compilerlibs__Pprintast.cmx
  .dynlink_compilerlibs.objs/native/dynlink_compilerlibs__Load_path.cmx
  .dynlink_compilerlibs.objs/native/dynlink_compilerlibs__Ast_iterator.cmx
  .dynlink_compilerlibs.objs/native/dynlink_compilerlibs__Builtin_attributes.cmx
  .dynlink_compilerlibs.objs/native/dynlink_compilerlibs__Ast_mapper.cmx
  .dynlink_compilerlibs.objs/native/dynlink_compilerlibs__Solver.cmx
  .dynlink_compilerlibs.objs/native/dynlink_compilerlibs__Mode.cmx
  .dynlink_compilerlibs.objs/native/dynlink_compilerlibs__Jkind_intf.cmx
  .dynlink_compilerlibs.objs/native/dynlink_compilerlibs__Jkind_types.cmx
  .dynlink_compilerlibs.objs/native/dynlink_compilerlibs__Zero_alloc.cmx
  .dynlink_compilerlibs.objs/native/dynlink_compilerlibs__Types.cmx
  .dynlink_compilerlibs.objs/native/dynlink_compilerlibs__Attr_helper.cmx
  .dynlink_compilerlibs.objs/native/dynlink_compilerlibs__Primitive.cmx
  .dynlink_compilerlibs.objs/native/dynlink_compilerlibs__Oprint.cmx
  .dynlink_compilerlibs.objs/native/dynlink_compilerlibs__Typemodifier.cmx
  .dynlink_compilerlibs.objs/native/dynlink_compilerlibs__Jkind.cmx
  .dynlink_compilerlibs.objs/native/dynlink_compilerlibs__Btype.cmx
  .dynlink_compilerlibs.objs/native/dynlink_compilerlibs__Subst.cmx
  .dynlink_compilerlibs.objs/native/dynlink_compilerlibs__Bytesections.cmx
  .dynlink_compilerlibs.objs/native/dynlink_compilerlibs__Cmi_format.cmx
  .dynlink_compilerlibs.objs/native/dynlink_compilerlibs__Debuginfo.cmx
  .dynlink_compilerlibs.objs/native/dynlink_compilerlibs__Consistbl.cmx
  .dynlink_compilerlibs.objs/native/dynlink_compilerlibs__Shape.cmx
  .dynlink_compilerlibs.objs/native/dynlink_compilerlibs__Datarepr.cmx
  .dynlink_compilerlibs.objs/native/dynlink_compilerlibs__Unit_info.cmx
  .dynlink_compilerlibs.objs/native/dynlink_compilerlibs__CamlinternalMenhirLib.cmx
  .dynlink_compilerlibs.objs/native/dynlink_compilerlibs__Parser_types.cmx
  .dynlink_compilerlibs.objs/native/dynlink_compilerlibs__Parser.cmx
  .dynlink_compilerlibs.objs/native/dynlink_compilerlibs__Persistent_env.cmx
  .dynlink_compilerlibs.objs/native/dynlink_compilerlibs__Predef.cmx
  .dynlink_compilerlibs.objs/native/dynlink_compilerlibs__Env.cmx
  .dynlink_compilerlibs.objs/native/dynlink_compilerlibs__Lambda.cmx
  .dynlink_compilerlibs.objs/native/dynlink_compilerlibs__Dll.cmx
  .dynlink_compilerlibs.objs/native/dynlink_compilerlibs__Instruct.cmx
  .dynlink_compilerlibs.objs/native/dynlink_compilerlibs__Meta.cmx
  .dynlink_compilerlibs.objs/native/dynlink_compilerlibs__Runtimedef.cmx
  .dynlink_compilerlibs.objs/native/dynlink_compilerlibs__Symtable.cmx
  .dynlink_compilerlibs.objs/native/dynlink_compilerlibs__Opcodes.cmx
  .dynlink_internal_common.objs/native/dynlink_types.cmx
  .dynlink_internal_common.objs/native/dynlink_platform_intf.cmx
  .dynlink_internal_common.objs/native/dynlink_common.cmx
  .dynlink_internal_byte.objs/native/dynlink_internal_byte.cmx
  .dynlink_internal_native.objs/native/dynlink_internal_native.cmx
  .dynlink_internal.objs/native/dynlink.cmx))
=======
  (targets dynlink.cma)
  (action
    (run %{ocamlc}
      -g -a
      -ccopt %{read:natdynlinkops}
      -o dynlink.cma
      %{deps}))
  (deps
      ; NOTE: Be sure to keep these arguments in dependency order!
      .dynlink_compilerlibs.objs/byte/dynlink_compilerlibs__Runtimetags.cmo
      .dynlink_compilerlibs.objs/byte/dynlink_compilerlibs__Int_replace_polymorphic_compare.cmo
      .dynlink_compilerlibs.objs/byte/dynlink_compilerlibs__Binutils.cmo
      .dynlink_compilerlibs.objs/byte/dynlink_compilerlibs__Local_store.cmo
      .dynlink_compilerlibs.objs/byte/dynlink_compilerlibs__Build_path_prefix_map.cmo
      .dynlink_compilerlibs.objs/byte/dynlink_compilerlibs__Config.cmo
      .dynlink_compilerlibs.objs/byte/dynlink_compilerlibs__Misc.cmo
      .dynlink_compilerlibs.objs/byte/dynlink_compilerlibs__Warnings.cmo
      .dynlink_compilerlibs.objs/byte/dynlink_compilerlibs__Arg_helper.cmo
      .dynlink_compilerlibs.objs/byte/dynlink_compilerlibs__Identifiable.cmo
      .dynlink_compilerlibs.objs/byte/dynlink_compilerlibs__Numbers.cmo
      .dynlink_compilerlibs.objs/byte/dynlink_compilerlibs__Clflags.cmo
      .dynlink_compilerlibs.objs/byte/dynlink_compilerlibs__Profile.cmo
      ; .dynlink_compilerlibs.objs/byte/dynlink_compilerlibs__Profile_counters_functions.cmo
      .dynlink_compilerlibs.objs/byte/dynlink_compilerlibs__Debug.cmo
      .dynlink_compilerlibs.objs/byte/dynlink_compilerlibs__Language_extension_kernel.cmo
      .dynlink_compilerlibs.objs/byte/dynlink_compilerlibs__Language_extension.cmo
      .dynlink_compilerlibs.objs/byte/dynlink_compilerlibs__Terminfo.cmo
      .dynlink_compilerlibs.objs/byte/dynlink_compilerlibs__Location.cmo
      .dynlink_compilerlibs.objs/byte/dynlink_compilerlibs__Ident.cmo
      .dynlink_compilerlibs.objs/byte/dynlink_compilerlibs__Longident.cmo
      .dynlink_compilerlibs.objs/byte/dynlink_compilerlibs__Compilation_unit.cmo
      .dynlink_compilerlibs.objs/byte/dynlink_compilerlibs__Import_info.cmo
      .dynlink_compilerlibs.objs/byte/dynlink_compilerlibs__Linkage_name.cmo
      .dynlink_compilerlibs.objs/byte/dynlink_compilerlibs__Symbol.cmo
      .dynlink_compilerlibs.objs/byte/dynlink_compilerlibs__Path.cmo
      .dynlink_compilerlibs.objs/byte/dynlink_compilerlibs__Docstrings.cmo
      .dynlink_compilerlibs.objs/byte/dynlink_compilerlibs__Printast.cmo
      .dynlink_compilerlibs.objs/byte/dynlink_compilerlibs__Syntaxerr.cmo
      .dynlink_compilerlibs.objs/byte/dynlink_compilerlibs__Lazy_backtrack.cmo
      .dynlink_compilerlibs.objs/byte/dynlink_compilerlibs__Zero_alloc_utils.cmo
      .dynlink_compilerlibs.objs/byte/dynlink_compilerlibs__Ast_helper.cmo
      .dynlink_compilerlibs.objs/byte/dynlink_compilerlibs__Jane_syntax_parsing.cmo
      .dynlink_compilerlibs.objs/byte/dynlink_compilerlibs__Jane_syntax.cmo
      .dynlink_compilerlibs.objs/byte/dynlink_compilerlibs__Pprintast.cmo
      .dynlink_compilerlibs.objs/byte/dynlink_compilerlibs__Ast_iterator.cmo
      .dynlink_compilerlibs.objs/byte/dynlink_compilerlibs__Builtin_attributes.cmo
      .dynlink_compilerlibs.objs/byte/dynlink_compilerlibs__Load_path.cmo
      .dynlink_compilerlibs.objs/byte/dynlink_compilerlibs__Ast_mapper.cmo
      .dynlink_compilerlibs.objs/byte/dynlink_compilerlibs__Solver.cmo
      .dynlink_compilerlibs.objs/byte/dynlink_compilerlibs__Mode.cmo
      .dynlink_compilerlibs.objs/byte/dynlink_compilerlibs__Jkind_intf.cmo
      .dynlink_compilerlibs.objs/byte/dynlink_compilerlibs__Jkind_types.cmo
      .dynlink_compilerlibs.objs/byte/dynlink_compilerlibs__Zero_alloc.cmo
      .dynlink_compilerlibs.objs/byte/dynlink_compilerlibs__Types.cmo
      .dynlink_compilerlibs.objs/byte/dynlink_compilerlibs__Attr_helper.cmo
      .dynlink_compilerlibs.objs/byte/dynlink_compilerlibs__Primitive.cmo
      .dynlink_compilerlibs.objs/byte/dynlink_compilerlibs__Oprint.cmo
      .dynlink_compilerlibs.objs/byte/dynlink_compilerlibs__Jkind_axis.cmo
      .dynlink_compilerlibs.objs/byte/dynlink_compilerlibs__Typemode.cmo
      .dynlink_compilerlibs.objs/byte/dynlink_compilerlibs__Jkind.cmo
      .dynlink_compilerlibs.objs/byte/dynlink_compilerlibs__Btype.cmo
      .dynlink_compilerlibs.objs/byte/dynlink_compilerlibs__Subst.cmo
      .dynlink_compilerlibs.objs/byte/dynlink_compilerlibs__Bytesections.cmo
      .dynlink_compilerlibs.objs/byte/dynlink_compilerlibs__Cmi_format.cmo
      .dynlink_compilerlibs.objs/byte/dynlink_compilerlibs__Debuginfo.cmo
      .dynlink_compilerlibs.objs/byte/dynlink_compilerlibs__Consistbl.cmo
      .dynlink_compilerlibs.objs/byte/dynlink_compilerlibs__Shape.cmo
      .dynlink_compilerlibs.objs/byte/dynlink_compilerlibs__Datarepr.cmo
      .dynlink_compilerlibs.objs/byte/dynlink_compilerlibs__Persistent_env.cmo
      .dynlink_compilerlibs.objs/byte/dynlink_compilerlibs__Predef.cmo
      .dynlink_compilerlibs.objs/byte/dynlink_compilerlibs__Env.cmo
      .dynlink_compilerlibs.objs/byte/dynlink_compilerlibs__Lambda.cmo
      .dynlink_compilerlibs.objs/byte/dynlink_compilerlibs__Dll.cmo
      .dynlink_compilerlibs.objs/byte/dynlink_compilerlibs__Instruct.cmo
      .dynlink_compilerlibs.objs/byte/dynlink_compilerlibs__Meta.cmo
      .dynlink_compilerlibs.objs/byte/dynlink_compilerlibs__Runtimedef.cmo
      .dynlink_compilerlibs.objs/byte/dynlink_compilerlibs__Symtable.cmo
      .dynlink_compilerlibs.objs/byte/dynlink_compilerlibs__Opcodes.cmo
      .dynlink_internal_common.objs/byte/dynlink_types.cmo
      .dynlink_internal_common.objs/byte/dynlink_platform_intf.cmo
      .dynlink_internal_common.objs/byte/dynlink_common.cmo
      .dynlink_internal_byte.objs/byte/dynlink_internal_byte.cmo
      .dynlink_internal_native.objs/byte/dynlink_internal_native.cmo
      .dynlink_internal.objs/byte/dynlink.cmo
    )
)

(rule
  (targets dynlink.cmxa dynlink.a)
  (action
    (run %{ocamlopt}
      -g -a
      -ccopt %{read:natdynlinkops}
      -o dynlink.cmxa
      %{deps}))
  (deps
      ; NOTE: Be sure to keep these arguments in dependency order!
      .dynlink_compilerlibs.objs/native/dynlink_compilerlibs__Runtimetags.cmx
      .dynlink_compilerlibs.objs/native/dynlink_compilerlibs__Int_replace_polymorphic_compare.cmx
      .dynlink_compilerlibs.objs/native/dynlink_compilerlibs__Binutils.cmx
      .dynlink_compilerlibs.objs/native/dynlink_compilerlibs__Local_store.cmx
      .dynlink_compilerlibs.objs/native/dynlink_compilerlibs__Build_path_prefix_map.cmx
      .dynlink_compilerlibs.objs/native/dynlink_compilerlibs__Config.cmx
      .dynlink_compilerlibs.objs/native/dynlink_compilerlibs__Misc.cmx
      .dynlink_compilerlibs.objs/native/dynlink_compilerlibs__Warnings.cmx
      .dynlink_compilerlibs.objs/native/dynlink_compilerlibs__Arg_helper.cmx
      .dynlink_compilerlibs.objs/native/dynlink_compilerlibs__Identifiable.cmx
      .dynlink_compilerlibs.objs/native/dynlink_compilerlibs__Numbers.cmx
      .dynlink_compilerlibs.objs/native/dynlink_compilerlibs__Clflags.cmx
      .dynlink_compilerlibs.objs/native/dynlink_compilerlibs__Profile.cmx
      ; .dynlink_compilerlibs.objs/native/dynlink_compilerlibs__Profile_counters_functions.cmx
      .dynlink_compilerlibs.objs/native/dynlink_compilerlibs__Debug.cmx
      .dynlink_compilerlibs.objs/native/dynlink_compilerlibs__Language_extension_kernel.cmx
      .dynlink_compilerlibs.objs/native/dynlink_compilerlibs__Language_extension.cmx
      .dynlink_compilerlibs.objs/native/dynlink_compilerlibs__Terminfo.cmx
      .dynlink_compilerlibs.objs/native/dynlink_compilerlibs__Location.cmx
      .dynlink_compilerlibs.objs/native/dynlink_compilerlibs__Ident.cmx
      .dynlink_compilerlibs.objs/native/dynlink_compilerlibs__Longident.cmx
      .dynlink_compilerlibs.objs/native/dynlink_compilerlibs__Compilation_unit.cmx
      .dynlink_compilerlibs.objs/native/dynlink_compilerlibs__Import_info.cmx
      .dynlink_compilerlibs.objs/native/dynlink_compilerlibs__Linkage_name.cmx
      .dynlink_compilerlibs.objs/native/dynlink_compilerlibs__Symbol.cmx
      .dynlink_compilerlibs.objs/native/dynlink_compilerlibs__Path.cmx
      .dynlink_compilerlibs.objs/native/dynlink_compilerlibs__Lazy_backtrack.cmx
      .dynlink_compilerlibs.objs/native/dynlink_compilerlibs__Zero_alloc_utils.cmx
      .dynlink_compilerlibs.objs/native/dynlink_compilerlibs__Docstrings.cmx
      .dynlink_compilerlibs.objs/native/dynlink_compilerlibs__Printast.cmx
      .dynlink_compilerlibs.objs/native/dynlink_compilerlibs__Syntaxerr.cmx
      .dynlink_compilerlibs.objs/native/dynlink_compilerlibs__Ast_helper.cmx
      .dynlink_compilerlibs.objs/native/dynlink_compilerlibs__Jane_syntax_parsing.cmx
      .dynlink_compilerlibs.objs/native/dynlink_compilerlibs__Jane_syntax.cmx
      .dynlink_compilerlibs.objs/native/dynlink_compilerlibs__Pprintast.cmx
      .dynlink_compilerlibs.objs/native/dynlink_compilerlibs__Load_path.cmx
      .dynlink_compilerlibs.objs/native/dynlink_compilerlibs__Ast_iterator.cmx
      .dynlink_compilerlibs.objs/native/dynlink_compilerlibs__Builtin_attributes.cmx
      .dynlink_compilerlibs.objs/native/dynlink_compilerlibs__Ast_mapper.cmx
      .dynlink_compilerlibs.objs/native/dynlink_compilerlibs__Solver.cmx
      .dynlink_compilerlibs.objs/native/dynlink_compilerlibs__Mode.cmx
      .dynlink_compilerlibs.objs/native/dynlink_compilerlibs__Jkind_intf.cmx
      .dynlink_compilerlibs.objs/native/dynlink_compilerlibs__Jkind_types.cmx
      .dynlink_compilerlibs.objs/native/dynlink_compilerlibs__Zero_alloc.cmx
      .dynlink_compilerlibs.objs/native/dynlink_compilerlibs__Types.cmx
      .dynlink_compilerlibs.objs/native/dynlink_compilerlibs__Attr_helper.cmx
      .dynlink_compilerlibs.objs/native/dynlink_compilerlibs__Primitive.cmx
      .dynlink_compilerlibs.objs/native/dynlink_compilerlibs__Oprint.cmx
      .dynlink_compilerlibs.objs/native/dynlink_compilerlibs__Jkind_axis.cmx
      .dynlink_compilerlibs.objs/native/dynlink_compilerlibs__Typemode.cmx
      .dynlink_compilerlibs.objs/native/dynlink_compilerlibs__Jkind.cmx
      .dynlink_compilerlibs.objs/native/dynlink_compilerlibs__Btype.cmx
      .dynlink_compilerlibs.objs/native/dynlink_compilerlibs__Subst.cmx
      .dynlink_compilerlibs.objs/native/dynlink_compilerlibs__Bytesections.cmx
      .dynlink_compilerlibs.objs/native/dynlink_compilerlibs__Cmi_format.cmx
      .dynlink_compilerlibs.objs/native/dynlink_compilerlibs__Debuginfo.cmx
      .dynlink_compilerlibs.objs/native/dynlink_compilerlibs__Consistbl.cmx
      .dynlink_compilerlibs.objs/native/dynlink_compilerlibs__Shape.cmx
      .dynlink_compilerlibs.objs/native/dynlink_compilerlibs__Datarepr.cmx
      .dynlink_compilerlibs.objs/native/dynlink_compilerlibs__Persistent_env.cmx
      .dynlink_compilerlibs.objs/native/dynlink_compilerlibs__Predef.cmx
      .dynlink_compilerlibs.objs/native/dynlink_compilerlibs__Env.cmx
      .dynlink_compilerlibs.objs/native/dynlink_compilerlibs__Lambda.cmx
      .dynlink_compilerlibs.objs/native/dynlink_compilerlibs__Dll.cmx
      .dynlink_compilerlibs.objs/native/dynlink_compilerlibs__Instruct.cmx
      .dynlink_compilerlibs.objs/native/dynlink_compilerlibs__Meta.cmx
      .dynlink_compilerlibs.objs/native/dynlink_compilerlibs__Runtimedef.cmx
      .dynlink_compilerlibs.objs/native/dynlink_compilerlibs__Symtable.cmx
      .dynlink_compilerlibs.objs/native/dynlink_compilerlibs__Opcodes.cmx
      .dynlink_internal_common.objs/native/dynlink_types.cmx
      .dynlink_internal_common.objs/native/dynlink_platform_intf.cmx
      .dynlink_internal_common.objs/native/dynlink_common.cmx
      .dynlink_internal_byte.objs/native/dynlink_internal_byte.cmx
      .dynlink_internal_native.objs/native/dynlink_internal_native.cmx
      .dynlink_internal.objs/native/dynlink.cmx
    )
)
>>>>>>> fd9f7925

(install
 (files
  (.dynlink_internal.objs/byte/dynlink.cmti as dynlink/dynlink.cmti)
  (.dynlink_internal.objs/byte/dynlink.cmt as dynlink/dynlink.cmt)
  (.dynlink_internal_common.objs/native/dynlink_common.cmx
   as
   dynlink/dynlink_common.cmx)
  (.dynlink_internal_common.objs/native/dynlink_platform_intf.cmx
   as
   dynlink/dynlink_platform_intf.cmx)
  (.dynlink_internal_common.objs/native/dynlink_types.cmx
   as
   dynlink/dynlink_types.cmx)
  (.dynlink_internal.objs/native/dynlink.cmx as dynlink/dynlink.cmx)
  (.dynlink_internal_byte.objs/native/dynlink_internal_byte.cmx
   as
   dynlink/dynlink_internal_byte.cmx)
  (.dynlink_internal_native.objs/native/dynlink_internal_native.cmx
   as
   dynlink/dynlink_internal_native.cmx)
  (dynlink.cma as dynlink/dynlink.cma)
  (dynlink.cmxa as dynlink/dynlink.cmxa)
  (dynlink.a as dynlink/dynlink.a)
  ;    (dynlink.cmxs as dynlink/dynlink.cmxs)
  (dynlink.mli as dynlink/dynlink.mli)
  (dynlink.cmi as dynlink/dynlink.cmi)
  .dynlink_compilerlibs.objs/native/dynlink_compilerlibs__Misc.cmx
  (META as dynlink/META))
 (section lib)
 (package ocaml))<|MERGE_RESOLUTION|>--- conflicted
+++ resolved
@@ -64,7 +64,6 @@
    -bin-annot
    -safe-string
    -strict-formats))
-<<<<<<< HEAD
  (ocamlopt_flags
   (:include %{project_root}/ocamlopt_flags.sexp))
  (modules
@@ -118,7 +117,8 @@
   zero_alloc
   types
   oprint
-  typemodifier
+  jkind_axis
+  typemode
   jkind
   value_rec_types
   btype
@@ -162,101 +162,6 @@
   solver_intf
   mode_intf
   value_rec_types))
-=======
-  (ocamlopt_flags (:include %{project_root}/ocamlopt_flags.sexp))
-  (modules
-    binutils
-    local_store
-    config
-    build_path_prefix_map
-    misc
-    identifiable
-    numbers
-    arg_helper
-    zero_alloc_annotations
-    clflags
-    debug
-    language_extension_kernel
-    language_extension
-    profile
-    consistbl
-    terminfo
-    warnings
-    load_path
-    int_replace_polymorphic_compare
-    location
-    longident
-    docstrings
-    printast
-    pprintast
-    syntaxerr
-    jane_syntax_parsing
-    jane_syntax
-    ast_iterator
-    ast_helper
-    ast_mapper
-    attr_helper
-    builtin_attributes
-    ident
-    path
-    shape
-    shape_reduce
-    solver_intf
-    solver
-    mode_intf
-    mode
-    jkind_intf
-    jkind_types
-    primitive
-    zero_alloc
-    types
-    oprint
-    jkind_axis
-    typemode
-    jkind
-    value_rec_types
-    btype
-    lazy_backtrack
-    zero_alloc_utils
-    subst
-    predef
-    datarepr
-    cmi_format
-    persistent_env
-    env
-    debuginfo
-    lambda
-    runtimedef
-    runtimetags
-    instruct
-    opcodes
-    bytesections
-    dll
-    meta
-    symtable
-    asttypes
-    parsetree
-    typedtree
-    outcometree
-    cmo_format
-    cmxs_format
-    debug_event
-    compilation_unit
-    import_info
-    symbol
-    linkage_name)
-  (modules_without_implementation
-    asttypes
-    parsetree
-    outcometree
-    cmo_format
-    cmxs_format
-    debug_event
-    solver_intf
-    mode_intf
-    value_rec_types
-    ))
->>>>>>> fd9f7925
 
 ;(install
 ;  (files
@@ -298,11 +203,9 @@
 (copy_files ../../utils/language_extension.ml)
 
 (copy_files ../../utils/profile.ml)
-<<<<<<< HEAD
-
-=======
+
 (copy_files ../../utils/profile_counters_functions.ml)
->>>>>>> fd9f7925
+
 (copy_files ../../utils/consistbl.ml)
 
 (copy_files ../../utils/terminfo.ml)
@@ -368,11 +271,7 @@
 (copy_files ../../typing/jkind_intf.ml)
 
 (copy_files ../../typing/jkind_types.ml)
-<<<<<<< HEAD
-
-=======
-(copy_files ../../typing/jkind_axis.ml)
->>>>>>> fd9f7925
+
 (copy_files ../../typing/oprint.ml)
 
 (copy_files ../../typing/primitive.ml)
@@ -384,11 +283,9 @@
 (copy_files ../../typing/shape_reduce.ml)
 
 (copy_files ../../typing/mode.ml)
-<<<<<<< HEAD
-
-=======
+
 (copy_files ../../typing/typemode.ml)
->>>>>>> fd9f7925
+
 (copy_files ../../typing/zero_alloc.ml)
 
 (copy_files ../../typing/types.ml)
@@ -460,11 +357,7 @@
 (copy_files ../../utils/language_extension.mli)
 
 (copy_files ../../utils/profile.mli)
-<<<<<<< HEAD
-
-=======
-(copy_files ../../utils/profile_counters_functions.mli)
->>>>>>> fd9f7925
+
 (copy_files ../../utils/consistbl.mli)
 
 (copy_files ../../utils/terminfo.mli)
@@ -526,13 +419,9 @@
 (copy_files ../../typing/jkind_intf.mli)
 
 (copy_files ../../typing/jkind_types.mli)
-<<<<<<< HEAD
-
-(copy_files ../../typing/typemodifier.mli)
-
-=======
+
 (copy_files ../../typing/jkind_axis.mli)
->>>>>>> fd9f7925
+
 (copy_files ../../typing/oprint.mli)
 
 (copy_files ../../typing/primitive.mli)
@@ -544,11 +433,9 @@
 (copy_files ../../typing/shape_reduce.mli)
 
 (copy_files ../../typing/mode.mli)
-<<<<<<< HEAD
-
-=======
+
 (copy_files ../../typing/typemode.mli)
->>>>>>> fd9f7925
+
 (copy_files ../../typing/zero_alloc.mli)
 
 (copy_files ../../typing/types.mli)
@@ -646,7 +533,6 @@
   (copy %{deps} %{targets})))
 
 (rule
-<<<<<<< HEAD
  (targets dynlink.cma)
  (action
   (run %{ocamlc} -g -a -ccopt %{read:natdynlinkops} -o dynlink.cma %{deps}))
@@ -665,6 +551,7 @@
   .dynlink_compilerlibs.objs/byte/dynlink_compilerlibs__Numbers.cmo
   .dynlink_compilerlibs.objs/byte/dynlink_compilerlibs__Clflags.cmo
   .dynlink_compilerlibs.objs/byte/dynlink_compilerlibs__Profile.cmo
+  ; .dynlink_compilerlibs.objs/byte/dynlink_compilerlibs__Profile_counters_functions.cmo
   .dynlink_compilerlibs.objs/byte/dynlink_compilerlibs__Debug.cmo
   .dynlink_compilerlibs.objs/byte/dynlink_compilerlibs__Language_extension_kernel.cmo
   .dynlink_compilerlibs.objs/byte/dynlink_compilerlibs__Language_extension.cmo
@@ -700,7 +587,8 @@
   .dynlink_compilerlibs.objs/byte/dynlink_compilerlibs__Attr_helper.cmo
   .dynlink_compilerlibs.objs/byte/dynlink_compilerlibs__Primitive.cmo
   .dynlink_compilerlibs.objs/byte/dynlink_compilerlibs__Oprint.cmo
-  .dynlink_compilerlibs.objs/byte/dynlink_compilerlibs__Typemodifier.cmo
+  .dynlink_compilerlibs.objs/byte/dynlink_compilerlibs__Jkind_axis.cmo
+  .dynlink_compilerlibs.objs/byte/dynlink_compilerlibs__Typemode.cmo
   .dynlink_compilerlibs.objs/byte/dynlink_compilerlibs__Jkind.cmo
   .dynlink_compilerlibs.objs/byte/dynlink_compilerlibs__Btype.cmo
   .dynlink_compilerlibs.objs/byte/dynlink_compilerlibs__Subst.cmo
@@ -758,6 +646,7 @@
   .dynlink_compilerlibs.objs/native/dynlink_compilerlibs__Numbers.cmx
   .dynlink_compilerlibs.objs/native/dynlink_compilerlibs__Clflags.cmx
   .dynlink_compilerlibs.objs/native/dynlink_compilerlibs__Profile.cmx
+  ; .dynlink_compilerlibs.objs/native/dynlink_compilerlibs__Profile_counters_functions.cmx
   .dynlink_compilerlibs.objs/native/dynlink_compilerlibs__Debug.cmx
   .dynlink_compilerlibs.objs/native/dynlink_compilerlibs__Language_extension_kernel.cmx
   .dynlink_compilerlibs.objs/native/dynlink_compilerlibs__Language_extension.cmx
@@ -793,7 +682,8 @@
   .dynlink_compilerlibs.objs/native/dynlink_compilerlibs__Attr_helper.cmx
   .dynlink_compilerlibs.objs/native/dynlink_compilerlibs__Primitive.cmx
   .dynlink_compilerlibs.objs/native/dynlink_compilerlibs__Oprint.cmx
-  .dynlink_compilerlibs.objs/native/dynlink_compilerlibs__Typemodifier.cmx
+  .dynlink_compilerlibs.objs/native/dynlink_compilerlibs__Jkind_axis.cmx
+  .dynlink_compilerlibs.objs/native/dynlink_compilerlibs__Typemode.cmx
   .dynlink_compilerlibs.objs/native/dynlink_compilerlibs__Jkind.cmx
   .dynlink_compilerlibs.objs/native/dynlink_compilerlibs__Btype.cmx
   .dynlink_compilerlibs.objs/native/dynlink_compilerlibs__Subst.cmx
@@ -823,182 +713,6 @@
   .dynlink_internal_byte.objs/native/dynlink_internal_byte.cmx
   .dynlink_internal_native.objs/native/dynlink_internal_native.cmx
   .dynlink_internal.objs/native/dynlink.cmx))
-=======
-  (targets dynlink.cma)
-  (action
-    (run %{ocamlc}
-      -g -a
-      -ccopt %{read:natdynlinkops}
-      -o dynlink.cma
-      %{deps}))
-  (deps
-      ; NOTE: Be sure to keep these arguments in dependency order!
-      .dynlink_compilerlibs.objs/byte/dynlink_compilerlibs__Runtimetags.cmo
-      .dynlink_compilerlibs.objs/byte/dynlink_compilerlibs__Int_replace_polymorphic_compare.cmo
-      .dynlink_compilerlibs.objs/byte/dynlink_compilerlibs__Binutils.cmo
-      .dynlink_compilerlibs.objs/byte/dynlink_compilerlibs__Local_store.cmo
-      .dynlink_compilerlibs.objs/byte/dynlink_compilerlibs__Build_path_prefix_map.cmo
-      .dynlink_compilerlibs.objs/byte/dynlink_compilerlibs__Config.cmo
-      .dynlink_compilerlibs.objs/byte/dynlink_compilerlibs__Misc.cmo
-      .dynlink_compilerlibs.objs/byte/dynlink_compilerlibs__Warnings.cmo
-      .dynlink_compilerlibs.objs/byte/dynlink_compilerlibs__Arg_helper.cmo
-      .dynlink_compilerlibs.objs/byte/dynlink_compilerlibs__Identifiable.cmo
-      .dynlink_compilerlibs.objs/byte/dynlink_compilerlibs__Numbers.cmo
-      .dynlink_compilerlibs.objs/byte/dynlink_compilerlibs__Clflags.cmo
-      .dynlink_compilerlibs.objs/byte/dynlink_compilerlibs__Profile.cmo
-      ; .dynlink_compilerlibs.objs/byte/dynlink_compilerlibs__Profile_counters_functions.cmo
-      .dynlink_compilerlibs.objs/byte/dynlink_compilerlibs__Debug.cmo
-      .dynlink_compilerlibs.objs/byte/dynlink_compilerlibs__Language_extension_kernel.cmo
-      .dynlink_compilerlibs.objs/byte/dynlink_compilerlibs__Language_extension.cmo
-      .dynlink_compilerlibs.objs/byte/dynlink_compilerlibs__Terminfo.cmo
-      .dynlink_compilerlibs.objs/byte/dynlink_compilerlibs__Location.cmo
-      .dynlink_compilerlibs.objs/byte/dynlink_compilerlibs__Ident.cmo
-      .dynlink_compilerlibs.objs/byte/dynlink_compilerlibs__Longident.cmo
-      .dynlink_compilerlibs.objs/byte/dynlink_compilerlibs__Compilation_unit.cmo
-      .dynlink_compilerlibs.objs/byte/dynlink_compilerlibs__Import_info.cmo
-      .dynlink_compilerlibs.objs/byte/dynlink_compilerlibs__Linkage_name.cmo
-      .dynlink_compilerlibs.objs/byte/dynlink_compilerlibs__Symbol.cmo
-      .dynlink_compilerlibs.objs/byte/dynlink_compilerlibs__Path.cmo
-      .dynlink_compilerlibs.objs/byte/dynlink_compilerlibs__Docstrings.cmo
-      .dynlink_compilerlibs.objs/byte/dynlink_compilerlibs__Printast.cmo
-      .dynlink_compilerlibs.objs/byte/dynlink_compilerlibs__Syntaxerr.cmo
-      .dynlink_compilerlibs.objs/byte/dynlink_compilerlibs__Lazy_backtrack.cmo
-      .dynlink_compilerlibs.objs/byte/dynlink_compilerlibs__Zero_alloc_utils.cmo
-      .dynlink_compilerlibs.objs/byte/dynlink_compilerlibs__Ast_helper.cmo
-      .dynlink_compilerlibs.objs/byte/dynlink_compilerlibs__Jane_syntax_parsing.cmo
-      .dynlink_compilerlibs.objs/byte/dynlink_compilerlibs__Jane_syntax.cmo
-      .dynlink_compilerlibs.objs/byte/dynlink_compilerlibs__Pprintast.cmo
-      .dynlink_compilerlibs.objs/byte/dynlink_compilerlibs__Ast_iterator.cmo
-      .dynlink_compilerlibs.objs/byte/dynlink_compilerlibs__Builtin_attributes.cmo
-      .dynlink_compilerlibs.objs/byte/dynlink_compilerlibs__Load_path.cmo
-      .dynlink_compilerlibs.objs/byte/dynlink_compilerlibs__Ast_mapper.cmo
-      .dynlink_compilerlibs.objs/byte/dynlink_compilerlibs__Solver.cmo
-      .dynlink_compilerlibs.objs/byte/dynlink_compilerlibs__Mode.cmo
-      .dynlink_compilerlibs.objs/byte/dynlink_compilerlibs__Jkind_intf.cmo
-      .dynlink_compilerlibs.objs/byte/dynlink_compilerlibs__Jkind_types.cmo
-      .dynlink_compilerlibs.objs/byte/dynlink_compilerlibs__Zero_alloc.cmo
-      .dynlink_compilerlibs.objs/byte/dynlink_compilerlibs__Types.cmo
-      .dynlink_compilerlibs.objs/byte/dynlink_compilerlibs__Attr_helper.cmo
-      .dynlink_compilerlibs.objs/byte/dynlink_compilerlibs__Primitive.cmo
-      .dynlink_compilerlibs.objs/byte/dynlink_compilerlibs__Oprint.cmo
-      .dynlink_compilerlibs.objs/byte/dynlink_compilerlibs__Jkind_axis.cmo
-      .dynlink_compilerlibs.objs/byte/dynlink_compilerlibs__Typemode.cmo
-      .dynlink_compilerlibs.objs/byte/dynlink_compilerlibs__Jkind.cmo
-      .dynlink_compilerlibs.objs/byte/dynlink_compilerlibs__Btype.cmo
-      .dynlink_compilerlibs.objs/byte/dynlink_compilerlibs__Subst.cmo
-      .dynlink_compilerlibs.objs/byte/dynlink_compilerlibs__Bytesections.cmo
-      .dynlink_compilerlibs.objs/byte/dynlink_compilerlibs__Cmi_format.cmo
-      .dynlink_compilerlibs.objs/byte/dynlink_compilerlibs__Debuginfo.cmo
-      .dynlink_compilerlibs.objs/byte/dynlink_compilerlibs__Consistbl.cmo
-      .dynlink_compilerlibs.objs/byte/dynlink_compilerlibs__Shape.cmo
-      .dynlink_compilerlibs.objs/byte/dynlink_compilerlibs__Datarepr.cmo
-      .dynlink_compilerlibs.objs/byte/dynlink_compilerlibs__Persistent_env.cmo
-      .dynlink_compilerlibs.objs/byte/dynlink_compilerlibs__Predef.cmo
-      .dynlink_compilerlibs.objs/byte/dynlink_compilerlibs__Env.cmo
-      .dynlink_compilerlibs.objs/byte/dynlink_compilerlibs__Lambda.cmo
-      .dynlink_compilerlibs.objs/byte/dynlink_compilerlibs__Dll.cmo
-      .dynlink_compilerlibs.objs/byte/dynlink_compilerlibs__Instruct.cmo
-      .dynlink_compilerlibs.objs/byte/dynlink_compilerlibs__Meta.cmo
-      .dynlink_compilerlibs.objs/byte/dynlink_compilerlibs__Runtimedef.cmo
-      .dynlink_compilerlibs.objs/byte/dynlink_compilerlibs__Symtable.cmo
-      .dynlink_compilerlibs.objs/byte/dynlink_compilerlibs__Opcodes.cmo
-      .dynlink_internal_common.objs/byte/dynlink_types.cmo
-      .dynlink_internal_common.objs/byte/dynlink_platform_intf.cmo
-      .dynlink_internal_common.objs/byte/dynlink_common.cmo
-      .dynlink_internal_byte.objs/byte/dynlink_internal_byte.cmo
-      .dynlink_internal_native.objs/byte/dynlink_internal_native.cmo
-      .dynlink_internal.objs/byte/dynlink.cmo
-    )
-)
-
-(rule
-  (targets dynlink.cmxa dynlink.a)
-  (action
-    (run %{ocamlopt}
-      -g -a
-      -ccopt %{read:natdynlinkops}
-      -o dynlink.cmxa
-      %{deps}))
-  (deps
-      ; NOTE: Be sure to keep these arguments in dependency order!
-      .dynlink_compilerlibs.objs/native/dynlink_compilerlibs__Runtimetags.cmx
-      .dynlink_compilerlibs.objs/native/dynlink_compilerlibs__Int_replace_polymorphic_compare.cmx
-      .dynlink_compilerlibs.objs/native/dynlink_compilerlibs__Binutils.cmx
-      .dynlink_compilerlibs.objs/native/dynlink_compilerlibs__Local_store.cmx
-      .dynlink_compilerlibs.objs/native/dynlink_compilerlibs__Build_path_prefix_map.cmx
-      .dynlink_compilerlibs.objs/native/dynlink_compilerlibs__Config.cmx
-      .dynlink_compilerlibs.objs/native/dynlink_compilerlibs__Misc.cmx
-      .dynlink_compilerlibs.objs/native/dynlink_compilerlibs__Warnings.cmx
-      .dynlink_compilerlibs.objs/native/dynlink_compilerlibs__Arg_helper.cmx
-      .dynlink_compilerlibs.objs/native/dynlink_compilerlibs__Identifiable.cmx
-      .dynlink_compilerlibs.objs/native/dynlink_compilerlibs__Numbers.cmx
-      .dynlink_compilerlibs.objs/native/dynlink_compilerlibs__Clflags.cmx
-      .dynlink_compilerlibs.objs/native/dynlink_compilerlibs__Profile.cmx
-      ; .dynlink_compilerlibs.objs/native/dynlink_compilerlibs__Profile_counters_functions.cmx
-      .dynlink_compilerlibs.objs/native/dynlink_compilerlibs__Debug.cmx
-      .dynlink_compilerlibs.objs/native/dynlink_compilerlibs__Language_extension_kernel.cmx
-      .dynlink_compilerlibs.objs/native/dynlink_compilerlibs__Language_extension.cmx
-      .dynlink_compilerlibs.objs/native/dynlink_compilerlibs__Terminfo.cmx
-      .dynlink_compilerlibs.objs/native/dynlink_compilerlibs__Location.cmx
-      .dynlink_compilerlibs.objs/native/dynlink_compilerlibs__Ident.cmx
-      .dynlink_compilerlibs.objs/native/dynlink_compilerlibs__Longident.cmx
-      .dynlink_compilerlibs.objs/native/dynlink_compilerlibs__Compilation_unit.cmx
-      .dynlink_compilerlibs.objs/native/dynlink_compilerlibs__Import_info.cmx
-      .dynlink_compilerlibs.objs/native/dynlink_compilerlibs__Linkage_name.cmx
-      .dynlink_compilerlibs.objs/native/dynlink_compilerlibs__Symbol.cmx
-      .dynlink_compilerlibs.objs/native/dynlink_compilerlibs__Path.cmx
-      .dynlink_compilerlibs.objs/native/dynlink_compilerlibs__Lazy_backtrack.cmx
-      .dynlink_compilerlibs.objs/native/dynlink_compilerlibs__Zero_alloc_utils.cmx
-      .dynlink_compilerlibs.objs/native/dynlink_compilerlibs__Docstrings.cmx
-      .dynlink_compilerlibs.objs/native/dynlink_compilerlibs__Printast.cmx
-      .dynlink_compilerlibs.objs/native/dynlink_compilerlibs__Syntaxerr.cmx
-      .dynlink_compilerlibs.objs/native/dynlink_compilerlibs__Ast_helper.cmx
-      .dynlink_compilerlibs.objs/native/dynlink_compilerlibs__Jane_syntax_parsing.cmx
-      .dynlink_compilerlibs.objs/native/dynlink_compilerlibs__Jane_syntax.cmx
-      .dynlink_compilerlibs.objs/native/dynlink_compilerlibs__Pprintast.cmx
-      .dynlink_compilerlibs.objs/native/dynlink_compilerlibs__Load_path.cmx
-      .dynlink_compilerlibs.objs/native/dynlink_compilerlibs__Ast_iterator.cmx
-      .dynlink_compilerlibs.objs/native/dynlink_compilerlibs__Builtin_attributes.cmx
-      .dynlink_compilerlibs.objs/native/dynlink_compilerlibs__Ast_mapper.cmx
-      .dynlink_compilerlibs.objs/native/dynlink_compilerlibs__Solver.cmx
-      .dynlink_compilerlibs.objs/native/dynlink_compilerlibs__Mode.cmx
-      .dynlink_compilerlibs.objs/native/dynlink_compilerlibs__Jkind_intf.cmx
-      .dynlink_compilerlibs.objs/native/dynlink_compilerlibs__Jkind_types.cmx
-      .dynlink_compilerlibs.objs/native/dynlink_compilerlibs__Zero_alloc.cmx
-      .dynlink_compilerlibs.objs/native/dynlink_compilerlibs__Types.cmx
-      .dynlink_compilerlibs.objs/native/dynlink_compilerlibs__Attr_helper.cmx
-      .dynlink_compilerlibs.objs/native/dynlink_compilerlibs__Primitive.cmx
-      .dynlink_compilerlibs.objs/native/dynlink_compilerlibs__Oprint.cmx
-      .dynlink_compilerlibs.objs/native/dynlink_compilerlibs__Jkind_axis.cmx
-      .dynlink_compilerlibs.objs/native/dynlink_compilerlibs__Typemode.cmx
-      .dynlink_compilerlibs.objs/native/dynlink_compilerlibs__Jkind.cmx
-      .dynlink_compilerlibs.objs/native/dynlink_compilerlibs__Btype.cmx
-      .dynlink_compilerlibs.objs/native/dynlink_compilerlibs__Subst.cmx
-      .dynlink_compilerlibs.objs/native/dynlink_compilerlibs__Bytesections.cmx
-      .dynlink_compilerlibs.objs/native/dynlink_compilerlibs__Cmi_format.cmx
-      .dynlink_compilerlibs.objs/native/dynlink_compilerlibs__Debuginfo.cmx
-      .dynlink_compilerlibs.objs/native/dynlink_compilerlibs__Consistbl.cmx
-      .dynlink_compilerlibs.objs/native/dynlink_compilerlibs__Shape.cmx
-      .dynlink_compilerlibs.objs/native/dynlink_compilerlibs__Datarepr.cmx
-      .dynlink_compilerlibs.objs/native/dynlink_compilerlibs__Persistent_env.cmx
-      .dynlink_compilerlibs.objs/native/dynlink_compilerlibs__Predef.cmx
-      .dynlink_compilerlibs.objs/native/dynlink_compilerlibs__Env.cmx
-      .dynlink_compilerlibs.objs/native/dynlink_compilerlibs__Lambda.cmx
-      .dynlink_compilerlibs.objs/native/dynlink_compilerlibs__Dll.cmx
-      .dynlink_compilerlibs.objs/native/dynlink_compilerlibs__Instruct.cmx
-      .dynlink_compilerlibs.objs/native/dynlink_compilerlibs__Meta.cmx
-      .dynlink_compilerlibs.objs/native/dynlink_compilerlibs__Runtimedef.cmx
-      .dynlink_compilerlibs.objs/native/dynlink_compilerlibs__Symtable.cmx
-      .dynlink_compilerlibs.objs/native/dynlink_compilerlibs__Opcodes.cmx
-      .dynlink_internal_common.objs/native/dynlink_types.cmx
-      .dynlink_internal_common.objs/native/dynlink_platform_intf.cmx
-      .dynlink_internal_common.objs/native/dynlink_common.cmx
-      .dynlink_internal_byte.objs/native/dynlink_internal_byte.cmx
-      .dynlink_internal_native.objs/native/dynlink_internal_native.cmx
-      .dynlink_internal.objs/native/dynlink.cmx
-    )
-)
->>>>>>> fd9f7925
 
 (install
  (files
