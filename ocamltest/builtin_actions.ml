(**************************************************************************)
(*                                                                        *)
(*                                 OCaml                                  *)
(*                                                                        *)
(*             Sebastien Hinderer, projet Gallium, INRIA Paris            *)
(*                                                                        *)
(*   Copyright 2016 Institut National de Recherche en Informatique et     *)
(*     en Automatique.                                                    *)
(*                                                                        *)
(*   All rights reserved.  This file is distributed under the terms of    *)
(*   the GNU Lesser General Public License version 2.1, with the          *)
(*   special exception on linking described in the file LICENSE.          *)
(*                                                                        *)
(**************************************************************************)

(* Definition of a few built-in actions *)

open Ocamltest_stdlib
open Actions

let pass = make
  "pass"
  (fun log env ->
    Printf.fprintf log "The pass action always succeeds.\n%!";
    Pass env)

let skip = make
  "skip"
  (fun _log _env -> Skip "The skip action always skips.")

let fail = make
  "fail"
  (fun _log _env -> Fail "The fail action always fails.")

let dumpenv = make
  "dumpenv"
  (fun log env ->
    Environments.dump log env; Pass env)

let unix = make
  "unix"
  (fun log env ->
    if Ocamltest_config.unix then
    begin
      Printf.fprintf log
        "The unix action succeeds because we are on a Unix system.\n%!";
      Pass env
    end else
      Skip "The unix action skips because we are on a Windows system.")

let windows = make
  "windows"
  (fun log env ->
    if not Ocamltest_config.unix then
    begin
      Printf.fprintf log
        "The windows action succeeds because we are on a Windows system.\n%!";
      Pass env
    end else
      Skip "The windows action skips because we are on a Unix system.")

let setup_build_env = make
  "setup-build-env"
  (Actions_helpers.setup_build_env true [])

let run = make
  "run"
  Actions_helpers.run_program

let script = make
  "script"
  Actions_helpers.run_script

let check_program_output = make
  "check-program-output"
  (Actions_helpers.check_output "program"
    Builtin_variables.output
    Builtin_variables.reference)

<<<<<<< HEAD
let compare_programs backend comparison_tool log env =
  let program = Environments.safe_lookup Builtin_variables.program env in
  let program2 = Environments.safe_lookup Builtin_variables.program2 env in
  let what = Printf.sprintf "Comparing %s programs %s and %s"
    (Backends.string_of_backend backend) program program2 in
  Printf.fprintf log "%s\n%!" what;
  let files = {
    Filecompare.filetype = Filecompare.Binary;
    Filecompare.reference_filename = program;
    Filecompare.output_filename = program2
  } in
  if Ocamltest_config.flambda && backend = Sys.Native
  then begin
    Printf.fprintf log
      "flambda temporarily disables comparison of native programs";
    Pass env
  end else if backend = Sys.Native && (Sys.os_type="Win32" || Sys.os_type="Cygwin")
  then begin
    Printf.fprintf log
      "comparison of native programs temporarily disabled under Windows";
    Pass env
  end else begin
    let comparison_tool =
      if backend=Sys.Native && (Sys.os_type="Win32" || Sys.os_type="Cygwin")
        then
          let bytes_to_ignore = 512 (* comparison_start_address program *) in
          Filecompare.make_cmp_tool bytes_to_ignore
        else comparison_tool in
    match Filecompare.compare_files ~tool:comparison_tool files with
      | Filecompare.Same -> Pass env
      | Filecompare.Different ->
        let reason = Printf.sprintf "Files %s and %s are different"
          program program2 in
        Fail reason
      | Filecompare.Unexpected_output -> assert false
      | Filecompare.Error (commandline, exitcode) ->
        let reason = mkreason what commandline exitcode in
        Fail reason
  end

let make_bytecode_programs_comparison_tool ocamlsrcdir =
  let ocamlrun = ocamlrun ocamlsrcdir in
  let cmpbyt = cmpbyt ocamlsrcdir in
  let tool_name = ocamlrun ^ " " ^ cmpbyt in
  Filecompare.make_comparison_tool tool_name ""

let native_programs_comparison_tool = Filecompare.default_comparison_tool

let compare_bytecode_programs_body log env =
  let ocamlsrcdir = ocamlsrcdir () in
  let bytecode_programs_comparison_tool =
    make_bytecode_programs_comparison_tool ocamlsrcdir in
  compare_programs Sys.Bytecode bytecode_programs_comparison_tool log env

let compare_bytecode_programs = {
  action_name = "compare-bytecode-programs";
  action_environment = env_id;
  action_body = compare_bytecode_programs_body
}

let compare_native_programs = {
  action_name = "compare-native-programs";
  action_environment = env_id;
  action_body = compare_programs Sys.Native native_programs_comparison_tool
}

let run_test_program_in_toplevel toplevel log env =
  let testfile = testfile env in
  let testfile_basename = Filename.chop_extension testfile in
  let expected_exit_status = expected_compiler_exit_status env toplevel in
  let what =
    Printf.sprintf "Running %s in %s toplevel (expected exit status: %d)"
      testfile
      (Backends.string_of_backend toplevel.compiler_backend)
      expected_exit_status in
  Printf.fprintf log "%s\n%!" what;
  let source_directory = test_source_directory env in
  let compiler_directory_suffix =
    Environments.safe_lookup Builtin_variables.compiler_directory_suffix env in
  let compiler_directory_name =
    toplevel.compiler_directory ^ compiler_directory_suffix in
  let build_directory =
    make_path [test_build_directory env; compiler_directory_name] in
  let _modules =
    setup_build_environment
      testfile source_directory build_directory log env in
  let compilerreference_prefix =
    make_path [source_directory; testfile_basename] in
  let compilerreference_filename =
    compiler_reference_filename env compilerreference_prefix toplevel in
  let compiler_reference_variable = toplevel.compiler_reference_variable in
  let compiler_output_filename =
    make_file_name toplevel.compiler_directory "output" in
  let compiler_output =
    make_path [build_directory; compiler_output_filename] in
  let compiler_output_variable = toplevel.compiler_output_variable in
  let newenv = Environments.add_bindings
    [
      (compiler_reference_variable, compilerreference_filename);
      (compiler_output_variable, compiler_output);
    ] env in
  if Sys.file_exists compiler_output_filename then
    Sys.remove compiler_output_filename;
  let ocamlsrcdir = ocamlsrcdir () in
  let toplevel_name = toplevel.compiler_name ocamlsrcdir in
  let toplevel_default_flags = "-noinit -no-version -noprompt" in
  let commandline =
=======
let initialize_test_exit_status_variables _log env =
  Environments.add_bindings
>>>>>>> 852b595f
  [
    Builtin_variables.test_pass, "0";
    Builtin_variables.test_fail, "1";
    Builtin_variables.test_skip, "125";
  ] env

let _ =
  Environments.register_initializer
    "test_exit_status_variables" initialize_test_exit_status_variables;
  List.iter register
  [
    pass;
    skip;
    fail;
    dumpenv;
    unix;
    windows;
    setup_build_env;
    run;
    script;
    check_program_output;
  ]<|MERGE_RESOLUTION|>--- conflicted
+++ resolved
@@ -77,118 +77,8 @@
     Builtin_variables.output
     Builtin_variables.reference)
 
-<<<<<<< HEAD
-let compare_programs backend comparison_tool log env =
-  let program = Environments.safe_lookup Builtin_variables.program env in
-  let program2 = Environments.safe_lookup Builtin_variables.program2 env in
-  let what = Printf.sprintf "Comparing %s programs %s and %s"
-    (Backends.string_of_backend backend) program program2 in
-  Printf.fprintf log "%s\n%!" what;
-  let files = {
-    Filecompare.filetype = Filecompare.Binary;
-    Filecompare.reference_filename = program;
-    Filecompare.output_filename = program2
-  } in
-  if Ocamltest_config.flambda && backend = Sys.Native
-  then begin
-    Printf.fprintf log
-      "flambda temporarily disables comparison of native programs";
-    Pass env
-  end else if backend = Sys.Native && (Sys.os_type="Win32" || Sys.os_type="Cygwin")
-  then begin
-    Printf.fprintf log
-      "comparison of native programs temporarily disabled under Windows";
-    Pass env
-  end else begin
-    let comparison_tool =
-      if backend=Sys.Native && (Sys.os_type="Win32" || Sys.os_type="Cygwin")
-        then
-          let bytes_to_ignore = 512 (* comparison_start_address program *) in
-          Filecompare.make_cmp_tool bytes_to_ignore
-        else comparison_tool in
-    match Filecompare.compare_files ~tool:comparison_tool files with
-      | Filecompare.Same -> Pass env
-      | Filecompare.Different ->
-        let reason = Printf.sprintf "Files %s and %s are different"
-          program program2 in
-        Fail reason
-      | Filecompare.Unexpected_output -> assert false
-      | Filecompare.Error (commandline, exitcode) ->
-        let reason = mkreason what commandline exitcode in
-        Fail reason
-  end
-
-let make_bytecode_programs_comparison_tool ocamlsrcdir =
-  let ocamlrun = ocamlrun ocamlsrcdir in
-  let cmpbyt = cmpbyt ocamlsrcdir in
-  let tool_name = ocamlrun ^ " " ^ cmpbyt in
-  Filecompare.make_comparison_tool tool_name ""
-
-let native_programs_comparison_tool = Filecompare.default_comparison_tool
-
-let compare_bytecode_programs_body log env =
-  let ocamlsrcdir = ocamlsrcdir () in
-  let bytecode_programs_comparison_tool =
-    make_bytecode_programs_comparison_tool ocamlsrcdir in
-  compare_programs Sys.Bytecode bytecode_programs_comparison_tool log env
-
-let compare_bytecode_programs = {
-  action_name = "compare-bytecode-programs";
-  action_environment = env_id;
-  action_body = compare_bytecode_programs_body
-}
-
-let compare_native_programs = {
-  action_name = "compare-native-programs";
-  action_environment = env_id;
-  action_body = compare_programs Sys.Native native_programs_comparison_tool
-}
-
-let run_test_program_in_toplevel toplevel log env =
-  let testfile = testfile env in
-  let testfile_basename = Filename.chop_extension testfile in
-  let expected_exit_status = expected_compiler_exit_status env toplevel in
-  let what =
-    Printf.sprintf "Running %s in %s toplevel (expected exit status: %d)"
-      testfile
-      (Backends.string_of_backend toplevel.compiler_backend)
-      expected_exit_status in
-  Printf.fprintf log "%s\n%!" what;
-  let source_directory = test_source_directory env in
-  let compiler_directory_suffix =
-    Environments.safe_lookup Builtin_variables.compiler_directory_suffix env in
-  let compiler_directory_name =
-    toplevel.compiler_directory ^ compiler_directory_suffix in
-  let build_directory =
-    make_path [test_build_directory env; compiler_directory_name] in
-  let _modules =
-    setup_build_environment
-      testfile source_directory build_directory log env in
-  let compilerreference_prefix =
-    make_path [source_directory; testfile_basename] in
-  let compilerreference_filename =
-    compiler_reference_filename env compilerreference_prefix toplevel in
-  let compiler_reference_variable = toplevel.compiler_reference_variable in
-  let compiler_output_filename =
-    make_file_name toplevel.compiler_directory "output" in
-  let compiler_output =
-    make_path [build_directory; compiler_output_filename] in
-  let compiler_output_variable = toplevel.compiler_output_variable in
-  let newenv = Environments.add_bindings
-    [
-      (compiler_reference_variable, compilerreference_filename);
-      (compiler_output_variable, compiler_output);
-    ] env in
-  if Sys.file_exists compiler_output_filename then
-    Sys.remove compiler_output_filename;
-  let ocamlsrcdir = ocamlsrcdir () in
-  let toplevel_name = toplevel.compiler_name ocamlsrcdir in
-  let toplevel_default_flags = "-noinit -no-version -noprompt" in
-  let commandline =
-=======
 let initialize_test_exit_status_variables _log env =
   Environments.add_bindings
->>>>>>> 852b595f
   [
     Builtin_variables.test_pass, "0";
     Builtin_variables.test_fail, "1";
