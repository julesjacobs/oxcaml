<<<<<<< HEAD
#**************************************************************************
#*                                                                        *
#*                                OCaml                                   *
#*                                                                        *
#*                 Xavier Clerc, SED, INRIA Rocquencourt                  *
#*                                                                        *
#*   Copyright 2010 Institut National de Recherche en Informatique et     *
#*     en Automatique.                                                    *
#*                                                                        *
#*   All rights reserved.  This file is distributed under the terms of    *
#*   the GNU Lesser General Public License version 2.1, with the          *
#*   special exception on linking described in the file LICENSE.          *
#*                                                                        *
#**************************************************************************

all: pr6322.ml check

=======
>>>>>>> 0d68080b
BASEDIR=../..
include $(BASEDIR)/makefiles/Makefile.several
include $(BASEDIR)/makefiles/Makefile.common

<<<<<<< HEAD
GENERATED_SOURCES=pr6322.ml *.safe-string

pr6322.ml: $(SAFE_STRING).safe-string
ifeq ($(SAFE_STRING),false)
	@cat pr6322.ml.in > $@
else
	@echo "Printf.printf \"PR#6322=Ok\\n%!\"" > $@
endif

%.safe-string:
	@rm -f pr6322.ml
	@touch $@
=======
# The trigraph.ml test always fails under OpenBSD 6 / i386
# because of an unrelated warning emitted by the linker called by ocamlopt
# (see commit log for details).
# As a temporary workaround, we skip this test.
SKIP=test $$file = trigraph.ml \
     && test `uname -m` = i386 && test `uname -s` = OpenBSD
>>>>>>> 0d68080b
<|MERGE_RESOLUTION|>--- conflicted
+++ resolved
@@ -1,45 +1,10 @@
-<<<<<<< HEAD
-#**************************************************************************
-#*                                                                        *
-#*                                OCaml                                   *
-#*                                                                        *
-#*                 Xavier Clerc, SED, INRIA Rocquencourt                  *
-#*                                                                        *
-#*   Copyright 2010 Institut National de Recherche en Informatique et     *
-#*     en Automatique.                                                    *
-#*                                                                        *
-#*   All rights reserved.  This file is distributed under the terms of    *
-#*   the GNU Lesser General Public License version 2.1, with the          *
-#*   special exception on linking described in the file LICENSE.          *
-#*                                                                        *
-#**************************************************************************
-
-all: pr6322.ml check
-
-=======
->>>>>>> 0d68080b
 BASEDIR=../..
 include $(BASEDIR)/makefiles/Makefile.several
 include $(BASEDIR)/makefiles/Makefile.common
 
-<<<<<<< HEAD
-GENERATED_SOURCES=pr6322.ml *.safe-string
-
-pr6322.ml: $(SAFE_STRING).safe-string
-ifeq ($(SAFE_STRING),false)
-	@cat pr6322.ml.in > $@
-else
-	@echo "Printf.printf \"PR#6322=Ok\\n%!\"" > $@
-endif
-
-%.safe-string:
-	@rm -f pr6322.ml
-	@touch $@
-=======
 # The trigraph.ml test always fails under OpenBSD 6 / i386
 # because of an unrelated warning emitted by the linker called by ocamlopt
 # (see commit log for details).
 # As a temporary workaround, we skip this test.
 SKIP=test $$file = trigraph.ml \
-     && test `uname -m` = i386 && test `uname -s` = OpenBSD
->>>>>>> 0d68080b
+     && test `uname -m` = i386 && test `uname -s` = OpenBSD