#**************************************************************************
#*                                                                        *
#*                                OCaml                                   *
#*                                                                        *
#*                 Xavier Clerc, SED, INRIA Rocquencourt                  *
#*                                                                        *
#*   Copyright 2010 Institut National de Recherche en Informatique et     *
#*     en Automatique.                                                    *
#*                                                                        *
#*   All rights reserved.  This file is distributed under the terms of    *
#*   the GNU Lesser General Public License version 2.1, with the          *
#*   special exception on linking described in the file LICENSE.          *
#*                                                                        *
#**************************************************************************

BASEDIR=../..
COMPFLAGS=-I $(OTOPDIR)/ocamldoc
LD_PATH=$(TOPDIR)/otherlibs/$(UNIXLIBVAR)unix:$(TOPDIR)/otherlibs/str
DOCFLAGS=-I $(OTOPDIR)/stdlib $(COMPFLAGS)\
	-latextitle "6,subsection*" \
	-latextitle "7,subsubsection*" \
	-latex-type-prefix "TYP" \
	-latex-module-prefix "" \
	-latex-module-type-prefix "" \
	-latex-value-prefix ""

.PHONY: default
default:
	@if ! $(SUPPORTS_SHARED_LIBRARIES); then \
	  echo 'skipped (shared libraries not available)'; \
	else \
	  $(SET_LD_PATH) $(MAKE) run; \
	fi

.PHONY: run
run: *.mli *.ml
# Note that we strip both .ml and .mli extensions
	@for file in *.ml *.mli; do \
	  printf " ... testing '$$file'"; \
	  F="`basename $$file .mli`"; \
<<<<<<< HEAD
=======
	  F="`basename $$F .ml`"; \
>>>>>>> 0d68080b
	  $(OCAMLDOC) $(DOCFLAGS) -colorize-code -hide-warnings -html $ \
	              -o index $$file; \
	  cp $$F.html $$F.result; \
	  $(DIFF) $$F.reference $$F.result >/dev/null \
	  && echo " => passed" || echo " => failed"; \
	done;\
# For linebreaks.mli, we also compare type_Linebreaks.html and not only
<<<<<<< HEAD
# themain html file
=======
# the main html file
>>>>>>> 0d68080b
	@cp type_Linebreaks.html type_Linebreaks.result;\
	printf " ... testing 'type_Linebreak.html'";\
	$(DIFF) type_Linebreaks.reference type_Linebreaks.result\
	&& echo " => passed" || echo " => failed"

.PHONY: promote
promote: defaultpromote

.PHONY: clean
clean: defaultclean
	@rm -f *.result *.html *.tex *.log *.out *.sty *.toc *.css *.aux

include $(BASEDIR)/makefiles/Makefile.common<|MERGE_RESOLUTION|>--- conflicted
+++ resolved
@@ -38,10 +38,7 @@
 	@for file in *.ml *.mli; do \
 	  printf " ... testing '$$file'"; \
 	  F="`basename $$file .mli`"; \
-<<<<<<< HEAD
-=======
 	  F="`basename $$F .ml`"; \
->>>>>>> 0d68080b
 	  $(OCAMLDOC) $(DOCFLAGS) -colorize-code -hide-warnings -html $ \
 	              -o index $$file; \
 	  cp $$F.html $$F.result; \
@@ -49,11 +46,7 @@
 	  && echo " => passed" || echo " => failed"; \
 	done;\
 # For linebreaks.mli, we also compare type_Linebreaks.html and not only
-<<<<<<< HEAD
-# themain html file
-=======
 # the main html file
->>>>>>> 0d68080b
 	@cp type_Linebreaks.html type_Linebreaks.result;\
 	printf " ... testing 'type_Linebreak.html'";\
 	$(DIFF) type_Linebreaks.reference type_Linebreaks.result\
