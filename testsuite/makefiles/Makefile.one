--- conflicted
+++ resolved
@@ -57,11 +57,7 @@
 	  rm -f program.byte program.byte.exe; \
 	  $(MAKE) $(CMO_FILES) $(MAIN_MODULE).cmo; \
 	  $(OCAMLC) $(ADD_COMPFLAGS) $(ADD_CFLAGS) -o program.byte$(EXE) \
-<<<<<<< HEAD
-	           $(O_FILES) $(CMA_FILES) $(CMO_FILES) $(ADD_CMO_FILES) \
-=======
 	            $(O_FILES) $(CMA_FILES) $(CMO_FILES) $(ADD_CMO_FILES) \
->>>>>>> 0c0884bd
 	            $(MAIN_MODULE).cmo; \
 	fi
 	@if $(BYTECODE_ONLY); then : ; else \
