--- conflicted
+++ resolved
@@ -1,14 +1,4 @@
 (**************************************************************************)
-<<<<<<< HEAD
-(*                                                                     *)
-(*                                OCaml                                *)
-(*                                                                     *)
-(*            Xavier Leroy, projet Cristal, INRIA Rocquencourt         *)
-(*                                                                     *)
-(*  Copyright 1996 Institut National de Recherche en Informatique et   *)
-(*     en Automatique.                                                    *)
-(*                                                                     *)
-=======
 (*                                                                        *)
 (*                                 OCaml                                  *)
 (*                                                                        *)
@@ -17,7 +7,6 @@
 (*   Copyright 1996 Institut National de Recherche en Informatique et     *)
 (*     en Automatique.                                                    *)
 (*                                                                        *)
->>>>>>> 0c0884bd
 (*   All rights reserved.  This file is distributed under the terms of    *)
 (*   the GNU Lesser General Public License version 2.1, with the          *)
 (*   special exception on linking described in the file LICENSE.          *)
@@ -246,22 +235,14 @@
 val uppercase : bytes -> bytes
   [@@ocaml.deprecated "Use Bytes.uppercase_ascii instead."]
 (** Return a copy of the argument, with all lowercase letters
-<<<<<<< HEAD
-    translated to uppercase, including accented letters of the ISO
-=======
    translated to uppercase, including accented letters of the ISO
->>>>>>> 0c0884bd
    Latin-1 (8859-1) character set.
    @deprecated Functions operating on Latin-1 character set are deprecated. *)
 
 val lowercase : bytes -> bytes
   [@@ocaml.deprecated "Use Bytes.lowercase_ascii instead."]
 (** Return a copy of the argument, with all uppercase letters
-<<<<<<< HEAD
-    translated to lowercase, including accented letters of the ISO
-=======
    translated to lowercase, including accented letters of the ISO
->>>>>>> 0c0884bd
    Latin-1 (8859-1) character set.
    @deprecated Functions operating on Latin-1 character set are deprecated. *)
 
