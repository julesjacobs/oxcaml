/**************************************************************************/
/*                                                                        */
/*                                 OCaml                                  */
/*                                                                        */
/*             Xavier Leroy, projet Cristal, INRIA Rocquencourt           */
/*                                                                        */
/*   Copyright 1996 Institut National de Recherche en Informatique et     */
/*     en Automatique.                                                    */
/*                                                                        */
/*   All rights reserved.  This file is distributed under the terms of    */
/*   the GNU Lesser General Public License version 2.1, with the          */
/*   special exception on linking described in the file LICENSE.          */
/*                                                                        */
/**************************************************************************/

#include <caml/mlvalues.h>
#include <caml/memory.h>
#include <caml/alloc.h>
#include <caml/fail.h>
#include "unixsupport.h"

#ifdef HAS_SOCKETS

#include <errno.h>
#include <sys/time.h>
#include <sys/types.h>
#include <sys/socket.h>
#include <netinet/tcp.h>

#include "socketaddr.h"

#ifndef SO_DEBUG
#define SO_DEBUG (-1)
#endif
#ifndef SO_BROADCAST
#define SO_BROADCAST (-1)
#endif
#ifndef SO_REUSEADDR
#define SO_REUSEADDR (-1)
#endif
#ifndef SO_KEEPALIVE
#define SO_KEEPALIVE (-1)
#endif
#ifndef SO_DONTROUTE
#define SO_DONTROUTE (-1)
#endif
#ifndef SO_OOBINLINE
#define SO_OOBINLINE (-1)
#endif
#ifndef SO_ACCEPTCONN
#define SO_ACCEPTCONN (-1)
#endif
#ifndef SO_SNDBUF
#define SO_SNDBUF (-1)
#endif
#ifndef SO_RCVBUF
#define SO_RCVBUF (-1)
#endif
#ifndef SO_ERROR
#define SO_ERROR (-1)
#endif
#ifndef SO_TYPE
#define SO_TYPE (-1)
#endif
#ifndef SO_RCVLOWAT
#define SO_RCVLOWAT (-1)
#endif
#ifndef SO_SNDLOWAT
#define SO_SNDLOWAT (-1)
#endif
#ifndef SO_LINGER
#define SO_LINGER (-1)
#endif
#ifndef SO_RCVTIMEO
#define SO_RCVTIMEO (-1)
#endif
#ifndef SO_SNDTIMEO
#define SO_SNDTIMEO (-1)
#endif
#ifndef TCP_NODELAY
#define TCP_NODELAY (-1)
#endif
#ifndef SO_ERROR
#define SO_ERROR (-1)
#endif
#ifndef IPPROTO_IPV6
#define IPPROTO_IPV6 (-1)
#endif
#ifndef IPV6_V6ONLY
#define IPV6_V6ONLY (-1)
#endif

enum option_type {
  TYPE_BOOL = 0,
  TYPE_INT = 1,
  TYPE_LINGER = 2,
  TYPE_TIMEVAL = 3,
  TYPE_UNIX_ERROR = 4
};

struct socket_option {
  int level;
  int option;
};

/* Table of options, indexed by type */

static struct socket_option sockopt_bool[] = {
  { SOL_SOCKET, SO_DEBUG },
  { SOL_SOCKET, SO_BROADCAST },
  { SOL_SOCKET, SO_REUSEADDR },
  { SOL_SOCKET, SO_KEEPALIVE },
  { SOL_SOCKET, SO_DONTROUTE },
  { SOL_SOCKET, SO_OOBINLINE },
  { SOL_SOCKET, SO_ACCEPTCONN },
  { IPPROTO_TCP, TCP_NODELAY },
  { IPPROTO_IPV6, IPV6_V6ONLY}
};

static struct socket_option sockopt_int[] = {
  { SOL_SOCKET, SO_SNDBUF },
  { SOL_SOCKET, SO_RCVBUF },
  { SOL_SOCKET, SO_ERROR },
  { SOL_SOCKET, SO_TYPE },
  { SOL_SOCKET, SO_RCVLOWAT },
  { SOL_SOCKET, SO_SNDLOWAT } };

static struct socket_option sockopt_linger[] = {
  { SOL_SOCKET, SO_LINGER }
};

static struct socket_option sockopt_timeval[] = {
  { SOL_SOCKET, SO_RCVTIMEO },
  { SOL_SOCKET, SO_SNDTIMEO }
};

static struct socket_option sockopt_unix_error[] = {
  { SOL_SOCKET, SO_ERROR }
};

static struct socket_option * sockopt_table[] = {
  sockopt_bool,
  sockopt_int,
  sockopt_linger,
  sockopt_timeval,
  sockopt_unix_error
};

static char * getsockopt_fun_name[] = {
  "getsockopt",
  "getsockopt_int",
  "getsockopt_optint",
  "getsockopt_float",
  "getsockopt_error"
};

static char * setsockopt_fun_name[] = {
  "setsockopt",
  "setsockopt_int",
  "setsockopt_optint",
  "setsockopt_float",
  "setsockopt_error"
};

union option_value {
  int i;
  struct linger lg;
  struct timeval tv;
};

CAMLexport value
unix_getsockopt_aux(char * name,
                    enum option_type ty, int level, int option,
                    value socket)
{
  union option_value optval;
  socklen_param_type optsize;


  switch (ty) {
  case TYPE_BOOL:
  case TYPE_INT:
  case TYPE_UNIX_ERROR:
    optsize = sizeof(optval.i); break;
  case TYPE_LINGER:
    optsize = sizeof(optval.lg); break;
  case TYPE_TIMEVAL:
    optsize = sizeof(optval.tv); break;
  default:
    unix_error(EINVAL, name, Nothing);
  }

  if (getsockopt(Int_val(socket), level, option,
                 (void *) &optval, &optsize) == -1)
    uerror(name, Nothing);

  switch (ty) {
  case TYPE_BOOL:
    return Val_bool(optval.i);
  case TYPE_INT:
    return Val_int(optval.i);
  case TYPE_LINGER:
    if (optval.lg.l_onoff == 0) {
      return Val_int(0);        /* None */
    } else {
<<<<<<< HEAD
      return caml_alloc_1(0, Val_int(optval.lg.l_linger)); /* Some */
=======
      value res = caml_alloc_small(1, 0); /* Some */
      Field(res, 0) = Val_int(optval.lg.l_linger);
      return res;
>>>>>>> 0d68080b
    }
  case TYPE_TIMEVAL:
    return caml_copy_double((double) optval.tv.tv_sec
                       + (double) optval.tv.tv_usec / 1e6);
  case TYPE_UNIX_ERROR:
    if (optval.i == 0) {
      return Val_int(0);        /* None */
    } else {
      value err;
      err = unix_error_of_code(optval.i);
<<<<<<< HEAD
      return caml_alloc_1(0, err); /* Some */
=======
      Begin_root(err);
        res = caml_alloc_small(1, 0); /* Some */
        Field(res, 0) = err;
      End_roots();
      return res;
>>>>>>> 0d68080b
    }
  default:
    unix_error(EINVAL, name, Nothing);
  }
}

CAMLexport value
unix_setsockopt_aux(char * name,
                    enum option_type ty, int level, int option,
                    value socket, value val)
{
  union option_value optval;
  socklen_param_type optsize;
  double f;

  switch (ty) {
  case TYPE_BOOL:
  case TYPE_INT:
    optsize = sizeof(optval.i);
    optval.i = Int_val(val);
    break;
  case TYPE_LINGER:
    optsize = sizeof(optval.lg);
    optval.lg.l_onoff = Is_block (val);
    if (optval.lg.l_onoff)
      optval.lg.l_linger = Int_field (val, 0);
    break;
  case TYPE_TIMEVAL:
    f = Double_val(val);
    optsize = sizeof(optval.tv);
    optval.tv.tv_sec = (int) f;
    optval.tv.tv_usec = (int) (1e6 * (f - optval.tv.tv_sec));
    break;
  case TYPE_UNIX_ERROR:
  default:
    unix_error(EINVAL, name, Nothing);
  }

  if (setsockopt(Int_val(socket), level, option,
                 (void *) &optval, optsize) == -1)
    uerror(name, Nothing);

  return Val_unit;
}

CAMLprim value unix_getsockopt(value vty, value vsocket, value voption)
{
  enum option_type ty = Int_val(vty);
  struct socket_option * opt = &(sockopt_table[ty][Int_val(voption)]);
  return unix_getsockopt_aux(getsockopt_fun_name[ty],
                             ty,
                             opt->level,
                             opt->option,
                             vsocket);
}

CAMLprim value unix_setsockopt(value vty, value vsocket, value voption,
                               value val)
{
  enum option_type ty = Int_val(vty);
  struct socket_option * opt = &(sockopt_table[ty][Int_val(voption)]);
  return unix_setsockopt_aux(setsockopt_fun_name[ty],
                             ty,
                             opt->level,
                             opt->option,
                             vsocket,
                             val);
}

#else

CAMLprim value unix_getsockopt(value vty, value socket, value option)
{ caml_invalid_argument("getsockopt not implemented"); }

CAMLprim value unix_setsockopt(value vty, value socket, value option, value val)
{ caml_invalid_argument("setsockopt not implemented"); }

#endif<|MERGE_RESOLUTION|>--- conflicted
+++ resolved
@@ -203,13 +203,7 @@
     if (optval.lg.l_onoff == 0) {
       return Val_int(0);        /* None */
     } else {
-<<<<<<< HEAD
       return caml_alloc_1(0, Val_int(optval.lg.l_linger)); /* Some */
-=======
-      value res = caml_alloc_small(1, 0); /* Some */
-      Field(res, 0) = Val_int(optval.lg.l_linger);
-      return res;
->>>>>>> 0d68080b
     }
   case TYPE_TIMEVAL:
     return caml_copy_double((double) optval.tv.tv_sec
@@ -220,15 +214,7 @@
     } else {
       value err;
       err = unix_error_of_code(optval.i);
-<<<<<<< HEAD
       return caml_alloc_1(0, err); /* Some */
-=======
-      Begin_root(err);
-        res = caml_alloc_small(1, 0); /* Some */
-        Field(res, 0) = err;
-      End_roots();
-      return res;
->>>>>>> 0d68080b
     }
   default:
     unix_error(EINVAL, name, Nothing);
