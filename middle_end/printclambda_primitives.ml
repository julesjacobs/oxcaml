--- conflicted
+++ resolved
@@ -60,23 +60,18 @@
   match prim with
   | Pread_symbol sym ->
       fprintf ppf "read_symbol %s" sym
-<<<<<<< HEAD
-  | Pmakeblock(tag, Immutable, shape) ->
-      fprintf ppf "makeblock %i%a" tag Printlambda.block_shape shape
-  | Pmakeblock(tag, Immutable_unique, shape) ->
-      fprintf ppf "makeblock_unique %i%a" tag Printlambda.block_shape shape
-  | Pmakeblock(tag, Mutable, shape) ->
-      fprintf ppf "makemutable %i%a" tag Printlambda.block_shape shape
-=======
   | Pmakeblock(tag, mut, shape, mode) ->
-      let kind =
-        match mut, mode with
-        | Immutable, Alloc_heap -> "block"
-        | Mutable, Alloc_heap -> "mutable"
-        | Immutable, Alloc_local -> "localblock"
-        | Mutable, Alloc_local -> "localmutable" in
-      fprintf ppf "make%s %i%a" kind tag Printlambda.block_shape shape
->>>>>>> 94454f5f
+      let mode = match mode with
+        | Alloc_heap -> ""
+        | Alloc_local -> "local"
+      in
+      let mut = match mut with
+        | Immutable -> "block"
+        | Immutable_unique -> "block_unique"
+        | Mutable -> "mutable"
+      in
+      let name = "make" ^ mode ^ mut in
+      fprintf ppf "%s %i%a" name tag Printlambda.block_shape shape
   | Pfield n -> fprintf ppf "field %i" n
   | Pfield_computed -> fprintf ppf "field_computed"
   | Psetfield(n, ptr, init) ->
@@ -164,17 +159,14 @@
   | Pbytessets -> fprintf ppf "bytes.set"
 
   | Parraylength k -> fprintf ppf "array.length[%s]" (array_kind k)
-<<<<<<< HEAD
-  | Pmakearray (k, Mutable) -> fprintf ppf "makearray[%s]" (array_kind k)
-  | Pmakearray (k, Immutable) -> fprintf ppf "makearray_imm[%s]" (array_kind k)
-  | Pmakearray (k, Immutable_unique) ->
-    fprintf ppf "makearray_unique[%s]" (array_kind k)
-=======
   | Pmakearray (k, mut, mode) ->
      let mode = match mode with Alloc_local -> "local" | Alloc_heap -> "" in
-     let mut = match mut with Mutable -> "" | Immutable -> "_imm" in
+     let mut = match mut with
+       | Mutable -> ""
+       | Immutable -> "_imm"
+       | Immutable_unique -> "_unique"
+     in
      fprintf ppf "make%sarray%s[%s]" mut mode (array_kind k)
->>>>>>> 94454f5f
   | Pduparray (k, Mutable) -> fprintf ppf "duparray[%s]" (array_kind k)
   | Pduparray (k, Immutable) -> fprintf ppf "duparray_imm[%s]" (array_kind k)
   | Pduparray (k, Immutable_unique) ->
